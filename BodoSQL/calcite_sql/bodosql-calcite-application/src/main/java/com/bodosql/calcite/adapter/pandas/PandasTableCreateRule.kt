--- conflicted
+++ resolved
@@ -21,11 +21,7 @@
         val traitSet = rel.traitSet.replace(PandasRel.CONVENTION).replace(BatchingProperty.SINGLE_BATCH)
         return PandasTableCreate(rel.cluster, traitSet,
             convert(create.input,
-<<<<<<< HEAD
-                create.input.traitSet.replace(PandasRel.CONVENTION)),
-=======
                 create.input.traitSet.replace(PandasRel.CONVENTION).replace(BatchingProperty.SINGLE_BATCH)),
->>>>>>> 6b50ca92
             create.schema, create.tableName, create.isReplace, create.createTableType, create.schemaPath)
     }
 }