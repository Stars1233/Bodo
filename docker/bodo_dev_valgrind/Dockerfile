--- conflicted
+++ resolved
@@ -35,14 +35,9 @@
 ENV PATH /root/miniconda3/bin/:${PATH}
 RUN conda create -n BODODEV numpy scipy pandas boost-cpp cmake h5py mpich mpi gcc_linux-64 gxx_linux-64 gfortran_linux-64 -c conda-forge
 RUN echo "source activate BODODEV" > ~/.bashrc
-<<<<<<< HEAD
-RUN conda install numba=0.47.0 \
-    && conda install nomkl numpy
-=======
 RUN conda install -c conda-forge hdf5=*=*mpich*
 RUN conda install -c bodo.ai -c conda-forge pyarrow arrow-cpp=*=*transfer_s3*
-RUN conda install numba=0.46.0 -c conda-forge \
+RUN conda install numba=0.47.0 -c conda-forge \
     && conda install nomkl numpy -c conda-forge
->>>>>>> 2e5103e2
 
 ENTRYPOINT ["bash"]