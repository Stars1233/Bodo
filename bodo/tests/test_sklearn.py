--- conflicted
+++ resolved
@@ -10,7 +10,6 @@
 from sklearn.cluster import KMeans
 from sklearn.datasets import make_classification, make_regression
 from sklearn.ensemble import RandomForestClassifier
-<<<<<<< HEAD
 from sklearn.linear_model import LogisticRegression, SGDClassifier, SGDRegressor
 from sklearn.metrics import (
     accuracy_score,
@@ -18,11 +17,7 @@
     precision_score,
     recall_score,
 )
-=======
-from sklearn.linear_model import SGDClassifier, SGDRegressor
-from sklearn.metrics import f1_score, precision_score, recall_score, accuracy_score
 from sklearn.naive_bayes import MultinomialNB
->>>>>>> 0764f122
 from sklearn.preprocessing import StandardScaler
 from sklearn.utils._testing import assert_allclose, assert_array_equal
 from sklearn.utils.validation import check_random_state
@@ -701,8 +696,6 @@
         is_out_distributed=True,
     )
 
-
-<<<<<<< HEAD
 # --------------------Logistic Regression Tests-----------------#
 
 
@@ -811,7 +804,7 @@
     )(impl)(X_train, y_train, X_test, y_test)
     if bodo.get_rank() == 0:
         assert np.allclose(sklearn_predict_result, bodo_predict_result, atol=0.1)
-=======
+
 # --------------------Multinomial Naive Bayes Tests-----------------#
 def test_multinomial_nb():
     """Test Multinomial Naive Bayes
@@ -889,5 +882,4 @@
         score = clf.score(X, y)
         return score
 
-    check_func(impl, (X, y))
->>>>>>> 0764f122
+    check_func(impl, (X, y))