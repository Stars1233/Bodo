--- conflicted
+++ resolved
@@ -1083,29 +1083,18 @@
             (
                 pd.DataFrame(
                     {
-<<<<<<< HEAD
-                        "P": np.array([1.21, 2.37, np.NaN] * 3),
-                        "E": np.array(
-                            [np.NaN, -1.0, 2.4, np.NaN, 6.0, 7.3, 1.1, np.NaN, np.NaN]
-=======
                         "P": pd.array([1.21, 2.37, None] * 3, dtype="Float64"),
                         "E": pd.array(
                             [None, -1.0, 2.4, None, 6.0, 7.3, 1.1, None, None],
                             dtype="Float64",
->>>>>>> 6b50ca92
                         ),
                         "G": ["some", "string", "."] * 3,
                     }
                 ),
                 pd.DataFrame(
                     {
-<<<<<<< HEAD
-                        "A": np.array([1.0, 2.0, 3.0, 4.0] * 5),
-                        "B": np.array([1.1, 2.2, 3.3, 4.4, 5.5] * 4),
-=======
                         "A": pd.array([1.0, 2.0, 3.0, 4.0] * 5, dtype="Float64"),
                         "B": pd.array([1.1, 2.2, 3.3, 4.4, 5.5] * 4, dtype="Float64"),
->>>>>>> 6b50ca92
                     }
                 ),
             ),
