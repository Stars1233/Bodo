--- conflicted
+++ resolved
@@ -91,19 +91,6 @@
     called after collection has been performed.
     """
     azure_1p_markers = [
-<<<<<<< HEAD
-        pytest.mark.bodo_1of11,
-        pytest.mark.bodo_2of11,
-        pytest.mark.bodo_3of11,
-        pytest.mark.bodo_4of11,
-        pytest.mark.bodo_5of11,
-        pytest.mark.bodo_6of11,
-        pytest.mark.bodo_7of11,
-        pytest.mark.bodo_8of11,
-        pytest.mark.bodo_9of11,
-        pytest.mark.bodo_10of11,
-        pytest.mark.bodo_11of11,
-=======
         pytest.mark.bodo_1of22,
         pytest.mark.bodo_2of22,
         pytest.mark.bodo_3of22,
@@ -126,7 +113,6 @@
         pytest.mark.bodo_20of22,
         pytest.mark.bodo_21of22,
         pytest.mark.bodo_22of22,
->>>>>>> 6b50ca92
     ]
     azure_2p_markers = [
         pytest.mark.bodo_1of30,
