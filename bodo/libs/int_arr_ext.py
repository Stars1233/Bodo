--- conflicted
+++ resolved
@@ -495,12 +495,7 @@
         return
 
     # scalar case
-<<<<<<< HEAD
     if isinstance(types.unliteral(idx), types.Integer):
-        assert isinstance(val, types.Integer)
-=======
-    if isinstance(idx, types.Integer):
->>>>>>> d77ddfbf
 
         def impl_scalar(A, idx, val):  # pragma: no cover
             A._data[idx] = val
