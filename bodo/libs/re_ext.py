--- conflicted
+++ resolved
@@ -384,11 +384,7 @@
     # no argument case returns a string
     if len(args) == 0:
 
-<<<<<<< HEAD
-        def _match_group_impl_zero(m, *args):
-=======
-        def _match_group_impl_zero(m):  # pragma: no cover
->>>>>>> f61137c8
+        def _match_group_impl_zero(m, *args):  # pragma: no cover
             with numba.objmode(out="unicode_type"):
                 out = m.group()
             return out
@@ -398,12 +394,8 @@
     # one argument case returns a string
     if len(args) == 1:
 
-<<<<<<< HEAD
-        def _match_group_impl_one(m, *args):
+        def _match_group_impl_one(m, *args):  # pragma: no cover
             group1 = args[0]
-=======
-        def _match_group_impl_one(m, group1):  # pragma: no cover
->>>>>>> f61137c8
             with numba.objmode(out="unicode_type"):
                 out = m.group(group1)
             return out
