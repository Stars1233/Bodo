--- conflicted
+++ resolved
@@ -184,14 +184,6 @@
     }
 }
 
-<<<<<<< HEAD
-std::shared_ptr<arrow::Array> to_arrow(std::shared_ptr<array_info> arr) {
-    std::shared_ptr<arrow::Array> arrow_arr;
-    arrow::TimeUnit::type time_unit = arrow::TimeUnit::NANO;
-    bodo_array_to_arrow(::arrow::default_memory_pool(), arr, &arrow_arr,
-                        false /*convert_timedelta_to_int64*/, "", time_unit,
-                        false /*downcast_time_ns_to_us*/);
-=======
 std::shared_ptr<arrow::Array> to_arrow(
     const std::shared_ptr<const array_info> arr) {
     std::shared_ptr<arrow::Array> arrow_arr;
@@ -199,7 +191,6 @@
     bodo_array_to_arrow(bodo::BufferPool::DefaultPtr(), std::move(arr),
                         &arrow_arr, false /*convert_timedelta_to_int64*/, "",
                         time_unit, false /*downcast_time_ns_to_us*/);
->>>>>>> 6b50ca92
     return arrow_arr;
 }
 
@@ -338,13 +329,8 @@
 }
 
 std::shared_ptr<array_info> create_string_array(
-<<<<<<< HEAD
-    std::vector<uint8_t> const& null_bitmap,
-    std::vector<std::string> const& list_string) {
-=======
     bodo::vector<uint8_t> const& null_bitmap,
     bodo::vector<std::string> const& list_string) {
->>>>>>> 6b50ca92
     size_t len = list_string.size();
     // Calculate the number of characters for allocating the string.
     size_t nb_char = 0;
@@ -380,13 +366,8 @@
 }
 
 std::shared_ptr<array_info> create_list_string_array(
-<<<<<<< HEAD
-    std::vector<uint8_t> const& null_bitmap,
-    std::vector<std::vector<std::pair<std::string, bool>>> const&
-=======
     bodo::vector<uint8_t> const& null_bitmap,
     bodo::vector<bodo::vector<std::pair<std::string, bool>>> const&
->>>>>>> 6b50ca92
         list_list_pair) {
     size_t len = list_list_pair.size();
     // Determining the number of characters in output.
