--- conflicted
+++ resolved
@@ -50,28 +50,6 @@
         kurtosis = 26,
         skew = 27,
         boolor_agg = 28,
-<<<<<<< HEAD
-        count_if = 29,
-        udf = 30,
-        gen_udf = 31,
-        window = 32,
-        row_number = 33,
-        min_row_number_filter = 34,
-        num_funcs = 35,  // num_funcs is used to know how many functions up to
-                         // this point. Below this point are functions that are
-                         // defined in the C++ code but not the Python enum.
-        mean_eval = 36,
-        var_pop_eval = 37,
-        std_pop_eval = 38,
-        var_eval = 39,
-        std_eval = 40,
-        kurt_eval = 41,
-        skew_eval = 42,
-        // These are internal operators used by groupby.window
-        // when the orderby clause has na values first.
-        idxmin_na_first = 43,
-        idxmax_na_first = 44,
-=======
         booland_agg = 29,
         boolxor_agg = 30,
         count_if = 31,
@@ -95,17 +73,12 @@
         // when the orderby clause has na values first.
         idxmin_na_first = 46,
         idxmax_na_first = 47,
->>>>>>> 6b50ca92
         // This is the operator for when we are generating one
         // of the 4 idx functions to operate over N columns. Each
         // column may have a different function so we cannot defineF
         // more explicit ftypes. This is used only in the min_row_number_filter
         // window function path.
-<<<<<<< HEAD
-        idx_n_columns = 45
-=======
         idx_n_columns = 48
->>>>>>> 6b50ca92
     };
 };
 
