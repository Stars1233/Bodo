--- conflicted
+++ resolved
@@ -115,21 +115,6 @@
         double sum = m1 / count;
         double numerator =
             m3 - 3.0 * m2 * sum + 2.0 * count * std::pow(sum, 3.0);
-<<<<<<< HEAD
-        double denominator = m2 - sum * m1;
-        // If the numerator is zero, or the denominator is very close to zero,
-        // then the skew should be set to zero to avoid floating point
-        // arithmetic errors. The threshold for when to count the denominator
-        // as nearly-zero is based on the sigmoid of the logarithm of the
-        // second power-sum, thus ensuring that the threshold is always small,
-        // but becomes especially small when the values involved are tiny.
-        if (numerator == 0.0 ||
-            std::abs(denominator) < 0.1 / (1.0 + std::exp(-std::log(m2)))) {
-            result = 0.0;
-        } else {
-            double s = ((count * std::pow((count - 1), 1.5) / (count - 2)) *
-                        numerator / std::pow(denominator, 1.5));
-=======
         double denominator = std::pow(m2 - sum * m1, 1.5);
         // If the numerator is zero, or the denominator is very close to zero,
         // then the skew should be set to zero to avoid floating point
@@ -145,7 +130,6 @@
         } else {
             double s = ((count * std::pow((count - 1), 1.5) / (count - 2)) *
                         numerator / denominator);
->>>>>>> 6b50ca92
             result = s / (count - 1);
         }
     }
@@ -158,11 +142,7 @@
  * for more information. Precise formula taken from
  * https://github.com/pandas-dev/pandas/blob/7187e675002fe88e639b8c9c62a8625a1dd1235b/pandas/core/nanops.py
  *
-<<<<<<< HEAD
- * @param[in,out] stores the calculated skew
-=======
  * @param[in,out] stores the calculated kurtosis
->>>>>>> 6b50ca92
  * @param count: number of observations
  * @param m1: the sum of elmements (precursor to the first moment)
  * @param m2: the sum of squares of elements (precursor to the second moment)
@@ -178,15 +158,6 @@
         double fm = (m4 - 4 * m3 * sum + 6 * m2 * std::pow(sum, 2.0) -
                      3 * count * std::pow(sum, 4.0));
         double sm = m2 - sum * m1;
-<<<<<<< HEAD
-        // If the numerator is zero, or the denominator is very close to zero,
-        // then the kurtosis should be set to zero to avoid floating point
-        // arithmetic errors. The threshold for when to count the denominator
-        // as nearly-zero is based on the sigmoid of the logarithm of the
-        // second power-sum, thus ensuring that the threshold is always small,
-        // but becomes especially small when the values involved are tiny.
-        if (fm == 0.0 || std::abs(sm) < 0.1 / (1.0 + std::exp(-std::log(m2)))) {
-=======
         double numerator = count * (count + 1) * (count - 1) * fm;
         double denominator = (count - 2) * (count - 3) * std::pow(sm, 2.0);
         // If the numerator is zero, or the denominator is very close to zero,
@@ -199,25 +170,16 @@
             isnan(denominator) ||
             std::log2(std::abs(denominator)) - std::log2(std::abs(numerator)) <
                 -20) {
->>>>>>> 6b50ca92
             result = 0.0;
         } else {
             double adj =
                 3 * std::pow(count - 1, 2.0) / ((count - 2) * (count - 3));
-<<<<<<< HEAD
-            double numer = count * (count + 1) * (count - 1) * fm;
-            double denom = (count - 2) * (count - 3) * std::pow(sm, 2.0);
-            double s = (count - 1) * (numer / denom - adj);
-=======
             double s = (count - 1) * (numerator / denominator - adj);
->>>>>>> 6b50ca92
             result = s / (count - 1);
         }
     }
 }
 
-<<<<<<< HEAD
-=======
 /**
  * Perform final evaluation step for boolxor_agg, which returns outputs if
  * exactly one element is nonzero, or NULL if all of the elements are NULL
@@ -234,5 +196,4 @@
     SetBitTo((uint8_t*)one->data1(), i, one_bit && !two_bit);
 }
 
->>>>>>> 6b50ca92
 #endif  // _GROUPBY_EVAL_H_INCLUDED