--- conflicted
+++ resolved
@@ -130,18 +130,11 @@
                   comm_info.send_count.data(), comm_info.send_disp.data(),
                   mpi_typ, MPI_COMM_WORLD);
     fill_recv_data_inner<uint8_t>(tmp_recv.data(), (uint8_t*)out_arr->data1,
-<<<<<<< HEAD
                                   hashes, comm_info.send_disp, comm_info.n_pes, n_rows);
     // free temporary shuffle array
     decref_array(shuf_out_arr);
     // release extra reference for output array
     decref_array(out_arr);
-=======
-                                  hashes, comm_info.send_disp, comm_info.n_pes,
-                                  n_rows);
-    // freeing just before returning.
-    free_array(shuf_out_arr);
->>>>>>> e3560335
     delete table_in_arr;
     delete[] hashes;
 }
