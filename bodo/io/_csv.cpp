// Copyright (C) 2019 Bodo Inc. All rights reserved.
/*
  SPMD Stream and CSV reader.

  We provide a Python object that is file-like in the Pandas sense
  and can so be used as the input argument to CSV read.
  When called in a parallel/distributed setup, each process owns a
  chunk of the csv file only. The chunks are balanced by number of
  lines (not neessarily number of bytes). The actual file read is
  done lazily in the objects read method.
*/
#include <mpi.h>
#include <cstdint>
#include <cinttypes>
#include <string>
#include <iostream>
#include <fstream>
#include <sstream>
#include <vector>
#include <algorithm>
#include <boost/tokenizer.hpp>
#include <boost/filesystem/operations.hpp>

#include "../libs/_datetime_ext.h"
#include "../libs/_distributed.h"
#include "_csv.h"

#include <Python.h>
#include "structmember.h"



#define CHECK(expr, msg) if(!(expr)){std::cerr << "Error in csv_read: " << msg << std::endl;}

// File reader abstraction to enable pluging in multiple data sources and file formats
class FileReader
{
public:
    const char *fname;
    FileReader(const char *_fname) : fname(_fname) {}
    uint64_t getSize() {
        return boost::filesystem::file_size(fname);
    }
    virtual bool seek(int64_t pos) = 0;
    virtual bool ok() = 0;
    virtual bool read(char *s, int64_t size) = 0;
};

// read local files
// currently using ifstream, TODO: benchmark Arrow's LocalFS
class LocalFileReader : public FileReader
{
public:
    std::ifstream * fstream;
    LocalFileReader(const char *_fname) : FileReader(_fname) {
        this->fstream = new std::ifstream(fname);
        CHECK(fstream->good() && !fstream->eof() && fstream->is_open(), "could not open file.");
    }
    bool seek(int64_t pos) {
        this->fstream->seekg(pos, std::ios_base::beg);
        return this->ok();
    }
    bool ok() {
        return (this->fstream->good() and !this->fstream->eof());
    }
    bool read(char *s, int64_t size) {
        this->fstream->read(s, size);
        return this->ok();
    }
};

#undef CHECK



// ***********************************************************************************
// Our file-like object for reading chunks in a std::istream
// ***********************************************************************************

typedef struct {
    PyObject_HEAD
    /* Your internal buffer, size and pos */
    FileReader * ifs;    // input stream
    size_t chunk_start;    // start of our chunk
    size_t chunk_size;     // size of our chunk
    size_t chunk_pos;      // current position in our chunk
    std::vector<char> buf; // internal buffer for converting stream input to Unicode object
} stream_reader;


static void stream_reader_dealloc(stream_reader* self)
{
    // we own the stream!
    if(self->ifs) delete self->ifs;
    Py_TYPE(self)->tp_free(self);
}


// alloc a HPTAIO object
static PyObject * stream_reader_new(PyTypeObject *type, PyObject *args, PyObject *kwds)
{
    stream_reader *self = (stream_reader *)type->tp_alloc(type, 0);
    if(PyErr_Occurred()) {
        PyErr_Print();
        return NULL;
    }
    self->ifs = NULL;
    self->chunk_start = 0;
    self->chunk_size = 0;
    self->chunk_pos = 0;

    return (PyObject *)self;
}


// we provide this mostly for testing purposes
// users are not supposed to use this
static int stream_reader_pyinit(PyObject *self, PyObject *args, PyObject *kwds)
{
    // char* str = NULL;
    // Py_ssize_t count = 0;

    // if(!PyArg_ParseTuple(args, "|z#", &str, &count) || str == NULL) {
    //     if(PyErr_Occurred()) PyErr_Print();
    //     return 0;
    // }

    // ((stream_reader*)self)->chunk_start = 0;
    // ((stream_reader*)self)->chunk_pos = 0;
    // ((stream_reader*)self)->ifs = new std::istringstream(str);
    // if(!((stream_reader*)self)->ifs->good()) {
    //     std::cerr << "Could not create istrstream from string.\n";
    //     ((stream_reader*)self)->chunk_size = 0;
    //     return -1;
    // }
    // ((stream_reader*)self)->chunk_size = count;

    return 0;
}


// We use this (and not the above) from C to init our StreamReader object
// Will seek to chunk beginning
static void stream_reader_init(stream_reader *self, FileReader * ifs, size_t start, size_t sz)
{
    if(!ifs) {
        std::cerr << "Can't handle NULL pointer as input stream.\n";
        return;
    }
    self->ifs = ifs;
    if(!self->ifs->ok()) {
        std::cerr << "Got bad istream in initializing StreamReader object." << std::endl;
        return;
    }
    // seek to our chunk beginning
    bool ok = self->ifs->seek(start);
    if(!ok) {
        std::cerr << "Could not seek to start position " << start << std::endl;
        return;
    }
    self->chunk_start = start;
    self->chunk_size = sz;
    self->chunk_pos = 0;
}


// read given number of bytes from our chunk and return a Unicode Object
// returns NULL if an error occured.
// does not read beyond end of our chunk (even if file continues)
static PyObject * stream_reader_read(stream_reader* self, PyObject *args)
{
    // partially copied from from CPython's stringio.c

    if(self->ifs == NULL) {
        PyErr_SetString(PyExc_ValueError, "I/O operation on uninitialized StreamReader object");
        return NULL;
    }

    Py_ssize_t size, n;

    PyObject *arg = Py_None;
    if (!PyArg_ParseTuple(args, "|O:read", &arg)) {
        return NULL;
    }
    if (PyNumber_Check(arg)) {
        size = PyNumber_AsSsize_t(arg, PyExc_OverflowError);
        if (size == -1 && PyErr_Occurred()) {
            return NULL;
        }
    }
    else if (arg == Py_None) {
        /* Read until EOF is reached, by default. */
        size = -1;
    }
    else {
        PyErr_Format(PyExc_TypeError, "integer argument expected, got '%s'",
                     Py_TYPE(arg)->tp_name);
        return NULL;
    }

    /* adjust invalid sizes */
    n = self->chunk_size - self->chunk_pos;
    if(size < 0 || size > n) {
        size = n;
        if (size < 0) size = 0;
    }

    self->buf.resize(size);
    bool ok = self->ifs->read(self->buf.data(), size);
    self->chunk_pos += size;
    if(!ok) {
        std::cerr << "Failed reading " << size << " bytes";
        return NULL;
    }

    // buffer_rd_bytes() function of pandas expects a Bytes object
    // using PyUnicode_FromStringAndSize is wrong since 'size'
    // may end up in the middle a multi-byte UTF-8 character
    return PyBytes_FromStringAndSize(self->buf.data(), size);
}


// Needed to make Pandas accept it, never used
static PyObject * stream_reader_iternext(PyObject *self)
{
    std::cerr << "iternext not implemented";
    return NULL;
};


// our class has only one method
static PyMethodDef stream_reader_methods[] = {
    {"read", (PyCFunction)stream_reader_read, METH_VARARGS,
     "Read at most n characters, returned as a unicode.",
    },
    {NULL}  /* Sentinel */
};


// the actual Python type class
static PyTypeObject stream_reader_type = {
    PyObject_HEAD_INIT(NULL)
    "bodo.libs.hio.StreamReader",   /*tp_name*/
    sizeof(stream_reader),     /*tp_basicsize*/
    0,                         /*tp_itemsize*/
    (destructor)stream_reader_dealloc,/*tp_dealloc*/
    0,                         /*tp_print*/
    0,                         /*tp_getattr*/
    0,                         /*tp_setattr*/
    0,                         /*tp_compare*/
    0,                         /*tp_repr*/
    0,                         /*tp_as_number*/
    0,                         /*tp_as_sequence*/
    0,                         /*tp_as_mapping*/
    0,                         /*tp_hash */
    0,                         /*tp_call*/
    0,                         /*tp_str*/
    0,                         /*tp_getattro*/
    0,                         /*tp_setattro*/
    0,                         /*tp_as_buffer*/
    Py_TPFLAGS_DEFAULT | Py_TPFLAGS_BASETYPE,/*tp_flags*/
    "stream_reader objects",   /* tp_doc */
    0,                         /* tp_traverse */
    0,                         /* tp_clear */
    0,                         /* tp_richcompare */
    0,                         /* tp_weaklistoffset */
    stream_reader_iternext,    /* tp_iter */
    stream_reader_iternext,    /* tp_iternext */
    stream_reader_methods,     /* tp_methods */
    0,                         /* tp_members */
    0,                         /* tp_getset */
    0,                         /* tp_base */
    0,                         /* tp_dict */
    0,                         /* tp_descr_get */
    0,                         /* tp_descr_set */
    0,                         /* tp_dictoffset */
    stream_reader_pyinit,      /* tp_init */
    0,                         /* tp_alloc */
    stream_reader_new,                /* tp_new */
};


// at module load time we need to make our type known ot Python
extern "C" void PyInit_csv(PyObject * m)
{
    if(PyType_Ready(&stream_reader_type) < 0) return;
    Py_INCREF(&stream_reader_type);
    PyModule_AddObject(m, "StreamReader", (PyObject *)&stream_reader_type);
    PyObject_SetAttrString(m, "csv_file_chunk_reader",
                           PyLong_FromVoidPtr((void*)(&csv_file_chunk_reader)));
    // PyObject_SetAttrString(m, "csv_string_chunk_reader",
    //                        PyLong_FromVoidPtr((void*)(&csv_string_chunk_reader)));
}


// ***********************************************************************************
// C interface for getting the file-like chunk reader
// ***********************************************************************************

#define CHECK(expr, msg) if(!(expr)){std::cerr << "Error in csv_read: " << msg << std::endl; return NULL;}

// 5MB buffer size to read from sources like AWS S3 in case they don't have buffering
static constexpr size_t BUFF_SIZE = 5 * 1024 * 1024;
// static constexpr size_t BUFF_SIZE = 5;

/// return vector of offsets of newlines in first n bytes of given stream
static std::vector<size_t> count_lines(FileReader * f, size_t n)
{
    std::vector<size_t> pos;
    size_t i = 0;
    char *buffer = new char[BUFF_SIZE];

    while (i<n) {
        size_t n_read = std::min(n-i, BUFF_SIZE);
        bool ok = f->read(buffer, n_read);
        if (!ok) break;
        for (size_t j=0; j<n_read; j++)
            if(buffer[j] == '\n')
                pos.push_back(i+j);
        i += n_read;
    }
    if(i<n) std::cerr << "Warning, read only " << i << " bytes out of " << n << "requested\n";
    delete[] buffer;
    return pos;
}


/**
 * Split stream into chunks and return a file-like object per rank. The returned object
 * represents the data to be read on each process.
 *
 * We evenly distribute by number of lines by working on byte-chunks in parallel
 *   * counting new-lines and allreducing and exscaning numbers
 *   * computing start/end points of desired chunks-of-lines and sending them to corresponding ranks.
 * Using dist_get_size and dist_get_start to compute chunk start/end/size as well as
 * the final chunking of lines.
 *
 * @param[in]  f   the input stream
 * @param[in]  fsz total number of bytes in stream
 * @return     StreamReader file-like object to read the owned chunk through pandas.read_csv
 **/
static PyObject* csv_chunk_reader(FileReader * f, size_t fsz, bool is_parallel, int64_t skiprows, int64_t nrows)
{
    if (skiprows < 0)
    {
        std::cerr << "Invalid skiprows argument: " << skiprows << std::endl;
        return NULL;
    }
    // printf("rank %d skiprows %d nrows %d\n", dist_get_rank(), skiprows, nrows);

    size_t nranks = dist_get_size();

    size_t my_off_start = 0;
    size_t my_off_end = fsz;

    if(is_parallel && nranks > 1) {
        size_t rank = dist_get_rank();

        // seek to our chunk
<<<<<<< HEAD
        size_t byte_offset = hpat_dist_get_start(fsz, nranks, rank);
        f->seek(byte_offset);
        if(!f->ok()) {
            std::cerr << "Could not seek to start position " << hpat_dist_get_start(fsz, nranks, rank) << std::endl;
=======
        size_t byte_offset = dist_get_start(fsz, nranks, rank);
        f->seekg(byte_offset, std::ios_base::beg);
        if(!f->good() || f->eof()) {
            std::cerr << "Could not seek to start position " << dist_get_start(fsz, nranks, rank) << std::endl;
>>>>>>> 8fa5b385
            return NULL;
        }
        // We evenly distribute the 'data' byte-wise
        // count number of lines in chunk
        // TODO: count only until nrows
        std::vector<size_t> line_offset = count_lines(f, dist_get_node_portion(fsz, nranks, rank));
        size_t no_lines = line_offset.size();
        // get total number of lines using allreduce
        size_t tot_no_lines(0);

        dist_reduce(reinterpret_cast<char *>(&no_lines), reinterpret_cast<char *>(&tot_no_lines), HPAT_ReduceOps::SUM, Bodo_CTypes::UINT64);

        // Now we need to communicate the distribution as we really want it
        // First determine which is our first line (which is the sum of previous lines)
        size_t byte_first_line(0);
        dist_exscan(reinterpret_cast<char *>(&no_lines), reinterpret_cast<char *>(&byte_first_line), HPAT_ReduceOps::SUM, Bodo_CTypes::UINT64);
        size_t byte_last_line = byte_first_line + no_lines;

        // We now determine the chunks of lines that begin and end in our byte-chunk

        // issue IRecv calls, eventually receiving start and end offsets of our line-chunk
        const int START_OFFSET = 47011;
        const int END_OFFSET = 47012;
        std::vector<MPI_Request> mpi_reqs;
        mpi_reqs.push_back(dist_irecv(&my_off_start, 1, Bodo_CTypes::UINT64, MPI_ANY_SOURCE, START_OFFSET, (rank>0 || skiprows>0)));
        mpi_reqs.push_back(dist_irecv(&my_off_end, 1, Bodo_CTypes::UINT64, MPI_ANY_SOURCE, END_OFFSET, ((rank<(nranks-1)) || nrows!=-1)));

        // check nrows argument
        if (nrows != -1 && (nrows < 0 || size_t(nrows) > tot_no_lines))
        {
            std::cerr << "Invalid nrows argument: " << nrows << " for total number of lines: "<< tot_no_lines << std::endl;
            return NULL;
        }

        // number of lines that actually needs to be parsed
        size_t n_lines_to_read = nrows != -1 ? nrows : tot_no_lines - skiprows;
        // TODO skiprows and nrows need testing
        // send start offset of rank 0
        if(size_t(skiprows) > byte_first_line && size_t(skiprows) <= byte_last_line) {
            size_t i_off = byte_offset + line_offset[skiprows-byte_first_line-1]+1; // +1 to skip/include leading/trailing newline
            mpi_reqs.push_back(dist_isend(&i_off, 1, Bodo_CTypes::UINT64, 0, START_OFFSET, true));
        }

        // send end offset of rank n-1
        if(size_t(nrows) > byte_first_line && size_t(nrows) <= byte_last_line) {
            size_t i_off = byte_offset + line_offset[nrows-byte_first_line-1]+1; // +1 to skip/include leading/trailing newline
            mpi_reqs.push_back(dist_isend(&i_off, 1, Bodo_CTypes::UINT64, nranks-1, END_OFFSET, true));
        }

        // We iterate through chunk boundaries (defined by line-numbers)
        // we start with boundary 1 as 0 is the beginning of file
        for(int i=1; i<int(nranks); ++i) {
            size_t i_bndry = skiprows + dist_get_start(n_lines_to_read, (int)nranks, i);
            // Note our line_offsets mark the end of each line!
            // we check if boundary is on our byte-chunk
            if(i_bndry > byte_first_line && i_bndry <= byte_last_line) {
                // if so, send stream-offset to ranks which start/end here
                size_t i_off = byte_offset + line_offset[i_bndry-byte_first_line-1]+1; // +1 to skip/include leading/trailing newline
                // send to rank that starts at this boundary: i
                mpi_reqs.push_back(dist_isend(&i_off, 1, Bodo_CTypes::UINT64, i, START_OFFSET, true));
                // send to rank that ends at this boundary: i-1
                mpi_reqs.push_back(dist_isend(&i_off, 1, Bodo_CTypes::UINT64, i-1, END_OFFSET, true));
            } else {
                // if not and we past our chunk -> we stop
                if(i_bndry > byte_last_line) break;
            } // else we are before our chunk -> continue iteration
        }
        // before reading, make sure we received our start/end offsets
        dist_waitall(mpi_reqs.size(), mpi_reqs.data());
    } // if is_parallel
    else if (skiprows>0 || nrows != -1) {
        std::vector<size_t> line_offset = count_lines(f, fsz);
        if (skiprows>0)
            my_off_start = line_offset[skiprows-1]+1;
        if (nrows != -1)
            my_off_end = line_offset[nrows-1]+1;
    }

    // Here we now know exactly what chunk to read: [my_off_start,my_off_end[
    // let's create our file-like reader
    auto gilstate = PyGILState_Ensure();
    PyObject * reader = PyObject_CallFunctionObjArgs((PyObject *) &stream_reader_type, NULL);
    PyGILState_Release(gilstate);
    if(reader == NULL || PyErr_Occurred()) {
        PyErr_Print();
        std::cerr << "Could not create chunk reader object" << std::endl;
        if(reader) delete reader;
        reader = NULL;
    } else {
        stream_reader_init(reinterpret_cast<stream_reader*>(reader), f, my_off_start, my_off_end-my_off_start);
    }

    return reader;
}


// taking a file to create a istream and calling csv_chunk_reader
extern "C" PyObject* csv_file_chunk_reader(const char * fname, bool is_parallel, int64_t skiprows, int64_t nrows)
{
    CHECK(fname != NULL, "NULL filename provided.");
    // get total file-size
    LocalFileReader *lf_reader = new LocalFileReader(fname);
    auto fsz = lf_reader->getSize();
    CHECK(lf_reader->ok(), "could not open file.");
    return csv_chunk_reader(lf_reader, fsz, is_parallel, skiprows, nrows);
}


// taking a string to create a istream and calling csv_chunk_reader
// TODO: develop a StringReader class for testing
// extern "C" PyObject* csv_string_chunk_reader(const std::string * str, bool is_parallel)
// {
//     CHECK(str != NULL, "NULL string provided.");
//     // get total file-size
//     std::istringstream * f = new std::istringstream(*str);
//     CHECK(f->good(), "could not create istrstream from string.");
//     return csv_chunk_reader(f, str->size(), is_parallel, 0, -1);
// }

#undef CHECK<|MERGE_RESOLUTION|>--- conflicted
+++ resolved
@@ -357,17 +357,10 @@
         size_t rank = dist_get_rank();
 
         // seek to our chunk
-<<<<<<< HEAD
-        size_t byte_offset = hpat_dist_get_start(fsz, nranks, rank);
+        size_t byte_offset = dist_get_start(fsz, nranks, rank);
         f->seek(byte_offset);
         if(!f->ok()) {
-            std::cerr << "Could not seek to start position " << hpat_dist_get_start(fsz, nranks, rank) << std::endl;
-=======
-        size_t byte_offset = dist_get_start(fsz, nranks, rank);
-        f->seekg(byte_offset, std::ios_base::beg);
-        if(!f->good() || f->eof()) {
             std::cerr << "Could not seek to start position " << dist_get_start(fsz, nranks, rank) << std::endl;
->>>>>>> 8fa5b385
             return NULL;
         }
         // We evenly distribute the 'data' byte-wise
