--- conflicted
+++ resolved
@@ -643,10 +643,6 @@
         )
 
     loc_vars = {}
-<<<<<<< HEAD
-=======
-    #    print("func_text=", func_text)
->>>>>>> b9639d3e
     exec(func_text, {}, loc_vars)
     join_impl = loc_vars["f"]
 
