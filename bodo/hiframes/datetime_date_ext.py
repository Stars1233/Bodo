--- conflicted
+++ resolved
@@ -94,16 +94,6 @@
         return types.int64
 
 
-<<<<<<< HEAD
-@overload_attribute(DatetimeDateType, "year")
-def overload_datetime_date_get_year(a):
-    def get_year(a):  # pragma: no cover
-        year, _, _ = _ord2ymd(cast_datetime_date_to_int(a) + UNIX_EPOCH_ORD)
-        return year
-
-    return get_year
-
-=======
 # '_ymd' is a Bodo-specific attribute for convenience.
 # It simply returns a tuple: (year, month, day)
 # corresponding to this Date object. This is useful
@@ -133,20 +123,8 @@
         return month
 
     return get_month
->>>>>>> 6b50ca92
-
-@overload_attribute(DatetimeDateType, "month")
-def overload_datetime_date_get_month(a):
-    def get_month(a):  # pragma: no cover
-        _, month, _ = _ord2ymd(cast_datetime_date_to_int(a) + UNIX_EPOCH_ORD)
-        return month
-
-    return get_month
-
-<<<<<<< HEAD
-
-=======
->>>>>>> 6b50ca92
+
+
 @overload_attribute(DatetimeDateType, "day")
 def overload_datetime_date_get_day(a):
     def get_day(a):  # pragma: no cover
@@ -251,8 +229,6 @@
         return args[0]
 
     return types.int32(datetime_date_type), codegen
-<<<<<<< HEAD
-=======
 
 
 DATE_TO_NS = 24 * 60 * 60 * 10**9
@@ -264,7 +240,6 @@
     Cast datetime.date to nanoseconds (int)
     """
     return cast_datetime_date_to_int(dt) * DATE_TO_NS
->>>>>>> 6b50ca92
 
 
 ###############################################################################
@@ -1054,30 +1029,18 @@
 
         # datetime.date and datetime64
         if lhs == datetime_date_type and rhs == bodo.datetime64ns:
-<<<<<<< HEAD
-            return lambda lhs, rhs: op(
-                bodo.utils.conversion.unbox_if_tz_naive_timestamp(pd.Timestamp(lhs)),
-                rhs,
-=======
             # Convert both to integers (ns) for comparison.
             return lambda lhs, rhs: op(
                 cast_datetime_date_to_int_ns(lhs),
                 bodo.hiframes.pd_timestamp_ext.dt64_to_integer(rhs),
->>>>>>> 6b50ca92
             )  # pragma: no cover
 
         # datetime64 and datetime.date
         if rhs == datetime_date_type and lhs == bodo.datetime64ns:
-<<<<<<< HEAD
-            return lambda lhs, rhs: op(
-                lhs,
-                bodo.utils.conversion.unbox_if_tz_naive_timestamp(pd.Timestamp(rhs)),
-=======
             # Convert both to integers (ns) for comparison.
             return lambda lhs, rhs: op(
                 bodo.hiframes.pd_timestamp_ext.dt64_to_integer(lhs),
                 cast_datetime_date_to_int_ns(rhs),
->>>>>>> 6b50ca92
             )  # pragma: no cover
 
     return overload_date_cmp
