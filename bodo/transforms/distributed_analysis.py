# Copyright (C) 2019 Bodo Inc. All rights reserved.
"""
analyzes the IR to decide parallelism of arrays and parfors
for distributed transformation.
"""
import copy
import inspect
import operator
import warnings
from collections import defaultdict, namedtuple
from enum import Enum

import numba
import numpy as np
from numba.core import ir, ir_utils, types
from numba.core.ir_utils import (
    GuardException,
    build_definitions,
    compile_to_numba_ir,
    find_build_sequence,
    find_callname,
    find_const,
    find_topo_order,
    get_definition,
    guard,
    mk_unique_var,
    replace_arg_nodes,
    require,
)
from numba.parfors.parfor import (
    Parfor,
    get_parfor_reductions,
    unwrap_parfor_blocks,
    wrap_parfor_blocks,
)

import bodo
import bodo.io
import bodo.io.np_io
from bodo.hiframes.pd_categorical_ext import CategoricalArray
from bodo.hiframes.pd_dataframe_ext import DataFrameType
from bodo.hiframes.pd_multi_index_ext import MultiIndexType
from bodo.libs.bool_arr_ext import boolean_array
from bodo.libs.distributed_api import Reduce_Type
from bodo.utils.transform import get_call_expr_arg, get_stmt_defs
from bodo.utils.typing import BodoError, BodoWarning, is_overload_false
from bodo.utils.utils import (
    debug_prints,
    find_build_tuple,
    get_constant,
    get_getsetitem_index_var,
    is_alloc_callname,
    is_array_typ,
    is_call,
    is_call_assign,
    is_distributable_tuple_typ,
    is_distributable_typ,
    is_expr,
    is_np_array_typ,
    is_slice_equiv_arr,
    is_static_getsetitem,
    is_whole_slice,
)


class Distribution(Enum):
    REP = 1
    Thread = 2
    TwoD = 3
    OneD_Var = 4
    OneD = 5

    def __str__(self):
        name_map = {
            "OneD": "1D_Block",
            "OneD_Var": "1D_Block_Var",
            "TwoD": "2D_Block",
            "Thread": "Multi-thread",
            "REP": "REP",
        }
        return name_map[self.name]


_dist_analysis_result = namedtuple(
    "dist_analysis_result", "array_dists,parfor_dists,concat_reduce_varnames"
)


distributed_analysis_extensions = {}


class DistributedDiagnostics:
    """Gather and print distributed diagnostics information"""

    def __init__(
        self, parfor_locs, array_locs, array_dists, parfor_dists, diag_info, func_ir
    ):
        self.parfor_locs = parfor_locs
        self.array_locs = array_locs
        self.array_dists = array_dists
        self.parfor_dists = parfor_dists
        self.diag_info = diag_info
        self.func_ir = func_ir

    def _print_dists(self):
        print("Data distributions:")
        if len(self.array_dists) > 0:
            arrname_width = max(len(a) for a in self.array_dists.keys())
            arrname_width = max(arrname_width + 3, 20)
            for arr, dist in self.array_dists.items():
                print("   {0:{1}} {2}".format(arr, arrname_width, dist))
        else:
            print("No distributable data structures to distribute.")

        print("\nParfor distributions:")
        if len(self.parfor_dists) > 0:
            for p, dist in self.parfor_dists.items():
                print("   {0:<20} {1}".format(p, dist))
        else:
            print("No parfors to distribute.")
        return

    def dump(self, level=1):
        name = self.func_ir.func_id.func_qualname
        line = self.func_ir.loc

        print("Distributed diagnostics for function {}, {}\n".format(name, line))
        self._print_dists()

        # similar to ParforDiagnostics.dump()
        func_name = self.func_ir.func_id.func
        try:
            lines = inspect.getsource(func_name).splitlines()
        except OSError:  # generated function
            lines = None

        if not lines:
            print("No source available")
            return

        print("\nDistributed listing for function {}, {}".format(name, line))
        self._print_src_dists(lines)

        # trace diag info
        print()
        for l in self.diag_info:
            print(l)
        print()

    def _print_src_dists(self, lines):
        filename = self.func_ir.loc.filename
        src_width = max(len(x) for x in lines)

        map_line_to_info = defaultdict(list)  # parfors can alias lines
        for p_id, p_dist in self.parfor_dists.items():
            # TODO: fix parfor locs
            loc = self.parfor_locs[p_id]
            if loc.filename == filename:
                l_no = max(0, loc.line - 1)
                map_line_to_info[l_no].append("#{}: {}".format(p_id, p_dist))

        for arr, a_dist in self.array_dists.items():
            if not arr in self.array_locs:
                continue
            loc = self.array_locs[arr]
            if loc.filename == filename:
                l_no = max(0, loc.line - 1)
                map_line_to_info[l_no].append("{}: {}".format(arr, a_dist))

        width = src_width + 4
        newlines = []
        newlines.append(width * "-" + "| parfor_id/variable: distribution")
        fmt = "{0:{1}}| {2}"
        lstart = max(0, self.func_ir.loc.line - 1)
        for no, line in enumerate(lines, lstart):
            l_info = map_line_to_info[no]
            info_str = ", ".join(l_info)
            stripped = line.strip("\n")
            srclen = len(stripped)
            if l_info:
                l = fmt.format(width * "-", width, info_str)
            else:
                l = fmt.format(width * " ", width, info_str)
            newlines.append(stripped + l[srclen:])
        print("\n".join(newlines))


class DistributedAnalysis:
    """
    Analyzes the program for distributed transformation and assigns distributions to
    distributable containers (e.g. arrays) and parfors.
    """

    def __init__(
        self, func_ir, typemap, calltypes, typingctx, metadata, flags, arr_analysis
    ):
        self.func_ir = func_ir
        self.typemap = typemap
        self.calltypes = calltypes
        self.typingctx = typingctx
        self.metadata = metadata
        self.flags = flags
        self.arr_analysis = arr_analysis
        self.parfor_locs = {}
        self.array_locs = {}
        self.diag_info = []
        # keep track of concat reduce vars to handle in concat analysis and
        # transforms properly
        self._concat_reduce_vars = set()

    def _init_run(self):
        """initialize data structures for distribution analysis"""
        self.func_ir._definitions = build_definitions(self.func_ir.blocks)
        self._parallel_accesses = set()
        self._T_arrs = set()
        self.second_pass = False
        self.in_parallel_parfor = -1
        self._concat_reduce_vars = set()

    def run(self):
        """run full distribution analysis pass over the IR.
        It consists of two passes inside to be able to consider nested parfors
        (see "test_kmeans" example).
        """
        self._init_run()
        blocks = self.func_ir.blocks
        array_dists = {}
        parfor_dists = {}
        topo_order = find_topo_order(blocks)
        self._run_analysis(self.func_ir.blocks, topo_order, array_dists, parfor_dists)
        self.second_pass = True
        self._run_analysis(self.func_ir.blocks, topo_order, array_dists, parfor_dists)

        # warn when there is no parallel array or parfor
        # only warn for parfor when there is no parallel array since there could be
        # parallel functionality other than parfors
        # avoid warning if there is no array or parfor since not useful.
        if (
            (array_dists or parfor_dists)
            and all(is_REP(d) for d in array_dists.values())
            and all(d == Distribution.REP for d in parfor_dists.values())
        ):
            if bodo.get_rank() == 0:
                warnings.warn(
                    BodoWarning(
                        "No parallelism found for function '{}'. This could be due to "
                        "unsupported usage. See distributed diagnostics for more "
                        "information.".format(self.func_ir.func_id.func_name)
                    )
                )

        self.metadata["distributed_diagnostics"] = DistributedDiagnostics(
            self.parfor_locs,
            self.array_locs,
            array_dists,
            parfor_dists,
            self.diag_info,
            self.func_ir,
        )
        return _dist_analysis_result(
            array_dists, parfor_dists, self._concat_reduce_vars
        )

    def _run_analysis(self, blocks, topo_order, array_dists, parfor_dists):
        """run a pass of distributed analysis (fixed-point iteration algorithm)"""
        save_array_dists = {}
        save_parfor_dists = {1: 1}  # dummy value
        # fixed-point iteration
        while array_dists != save_array_dists or parfor_dists != save_parfor_dists:
            save_array_dists = copy.copy(array_dists)
            save_parfor_dists = copy.copy(parfor_dists)
            for label in topo_order:
                equiv_set = self.arr_analysis.get_equiv_set(label)
                self._analyze_block(blocks[label], equiv_set, array_dists, parfor_dists)

    def _analyze_block(self, block, equiv_set, array_dists, parfor_dists):
        """analyze basic blocks (ir.Block)"""
        for inst in block.body:
            inst_defs = get_stmt_defs(inst)
            for a in inst_defs:
                self.array_locs[a] = inst.loc
            if isinstance(inst, ir.Assign):
                self._analyze_assign(inst, equiv_set, array_dists, parfor_dists)
            elif isinstance(inst, Parfor):
                self._analyze_parfor(inst, array_dists, parfor_dists)
            elif isinstance(inst, (ir.SetItem, ir.StaticSetItem)):
                self._analyze_setitem(inst, equiv_set, array_dists)
            elif isinstance(inst, ir.Print):
                continue
            elif type(inst) in distributed_analysis_extensions:
                # let external calls handle stmt if type matches
                f = distributed_analysis_extensions[type(inst)]
                f(inst, array_dists)
            elif isinstance(inst, ir.Return):
                self._analyze_return(inst.value, array_dists)
            elif isinstance(inst, ir.SetAttr):
                self._analyze_setattr(inst.target, inst.attr, inst.value, array_dists)
            else:
                self._set_REP(
                    inst.list_vars(),
                    array_dists,
                    "unsupported statement in distribution analysis",
                )

    def _analyze_assign(self, inst, equiv_set, array_dists, parfor_dists):
        """analyze assignment nodes (ir.Assign)"""
        lhs = inst.target.name
        rhs = inst.value
        lhs_typ = self.typemap[lhs]

        # treat return casts like assignments
        if is_expr(rhs, "cast"):
            rhs = rhs.value

        if isinstance(rhs, ir.Var) and (
            is_distributable_typ(lhs_typ) or is_distributable_tuple_typ(lhs_typ)
        ):
            self._meet_array_dists(lhs, rhs.name, array_dists)
            return
        elif is_array_typ(lhs_typ) and is_expr(rhs, "inplace_binop"):
            # distributions of all 3 variables should meet (lhs, arg1, arg2)
            # XXX: arg1 or arg2 (but not both) can be non-array like scalar
            arg1 = rhs.lhs.name
            arg2 = rhs.rhs.name
            arg1_typ = self.typemap[arg1]
            arg2_typ = self.typemap[arg2]
            if is_distributable_typ(arg1_typ):
                dist = self._meet_array_dists(lhs, arg1, array_dists)
            if is_distributable_typ(arg2_typ):
                dist = self._meet_array_dists(lhs, arg2, array_dists, dist)
            if is_distributable_typ(arg1_typ):
                dist = self._meet_array_dists(lhs, arg1, array_dists, dist)
            if is_distributable_typ(arg2_typ):
                self._meet_array_dists(lhs, arg2, array_dists, dist)
            return
        elif isinstance(rhs, ir.Expr) and rhs.op in ("getitem", "static_getitem"):
            self._analyze_getitem(inst, lhs, rhs, equiv_set, array_dists)
            return
        elif is_expr(rhs, "build_tuple") and is_distributable_tuple_typ(lhs_typ):
            # parallel arrays can be packed and unpacked from tuples
            # e.g. boolean array index in test_getitem_multidim
            l_dist = self._get_var_dist(lhs, array_dists)
            new_dist = []
            for d, v in zip(l_dist, rhs.items):
                # some elements might not be distributable
                if d is None:
                    new_dist.append(None)
                    continue
                new_d = self._min_dist(d, self._get_var_dist(v.name, array_dists))
                self._set_var_dist(v.name, array_dists, new_d)
                new_dist.append(new_d)

            array_dists[lhs] = new_dist
            return
        elif is_expr(rhs, "build_list") and (
            is_distributable_tuple_typ(lhs_typ) or is_distributable_typ(lhs_typ)
        ):
            # dist vars can be in lists
            # meet all distributions
            for v in rhs.items:
                self._meet_array_dists(lhs, v.name, array_dists)
            # second round to propagate info fully
            for v in rhs.items:
                self._meet_array_dists(lhs, v.name, array_dists)
            return
        elif is_expr(rhs, "build_map") and (
            is_distributable_tuple_typ(lhs_typ) or is_distributable_typ(lhs_typ)
        ):
            # dist vars can be in dictionary as values
            # meet all distributions
            for _, v in rhs.items:
                self._meet_array_dists(lhs, v.name, array_dists)
            # second round to propagate info fully
            for _, v in rhs.items:
                self._meet_array_dists(lhs, v.name, array_dists)
            return
        elif is_expr(rhs, "exhaust_iter") and is_distributable_tuple_typ(lhs_typ):
            self._meet_array_dists(lhs, rhs.value.name, array_dists)
        elif is_expr(rhs, "getattr"):
            self._analyze_getattr(lhs, rhs, array_dists)
        elif is_expr(rhs, "call"):
            self._analyze_call(
                lhs, rhs, rhs.func.name, rhs.args, dict(rhs.kws), equiv_set, array_dists
            )
        # handle for A in arr_container: ...
        # A = pair_first(iternext(getiter(arr_container)))
        elif is_expr(rhs, "pair_first") and is_distributable_typ(lhs_typ):
            arr_container = guard(_get_pair_first_container, self.func_ir, rhs)
            if arr_container is not None:
                self._meet_array_dists(lhs, arr_container.name, array_dists)
                return
            # this path is not possible since pair_first is only used in the pattern
            # above, unless if variable definitions have some issue
            else:  # pragma: no cover
                self._set_REP(inst.list_vars(), array_dists, "invalid pair_first")
        elif isinstance(rhs, ir.Expr) and rhs.op in ("getiter", "iternext"):
            # analyze array container access in pair_first
            return
        elif isinstance(rhs, ir.Arg):
            self._analyze_arg(lhs, rhs, array_dists)
            return
        else:
            self._set_REP(
                inst.list_vars(),
                array_dists,
                "unsupported expression in distributed analysis",
            )

    def _analyze_getattr(self, lhs, rhs, array_dists):
        """analyze getattr nodes (ir.Expr.getattr)"""
        # NOTE: assuming getattr doesn't change distribution by default, since almost
        # all attribute accesses are benign (e.g. A.shape). Exceptions should be handled
        # here.
        lhs_typ = self.typemap[lhs]
        rhs_typ = self.typemap[rhs.value.name]
        attr = rhs.attr
        if attr == "T" and is_array_typ(lhs_typ):
            # array and its transpose have same distributions
            arr = rhs.value.name
            self._meet_array_dists(lhs, arr, array_dists)
            # keep lhs in table for dot() handling
            self._T_arrs.add(lhs)
            return
        elif (
            isinstance(rhs_typ, MultiIndexType)
            and len(rhs_typ.array_types) > 0
            and attr == "_data"
        ):
            # output of MultiIndex._data is a tuple, with all arrays having the same
            # distribution as input MultiIndex
            # find min of all array distributions
            l_dist = self._get_var_dist(lhs, array_dists)
            m_dist = self._get_var_dist(rhs.value.name, array_dists)
            new_dist = self._min_dist(l_dist[0], m_dist)
            for d in l_dist:
                new_dist = self._min_dist(new_dist, d)
            self._set_var_dist(lhs, array_dists, new_dist)
            self._set_var_dist(rhs.value.name, array_dists, new_dist)
            return
        elif isinstance(rhs_typ, CategoricalArray) and attr == "codes":
            # categorical array and its underlying codes array have same distributions
            arr = rhs.value.name
            self._meet_array_dists(lhs, arr, array_dists)
        # jitclass getattr (e.g. df1 = self.df)
        elif (
            isinstance(rhs_typ, types.ClassInstanceType)
            and attr in rhs_typ.class_type.dist_spec
        ):
            # attribute dist spec should be compatible with distribution of value
            attr_dist = rhs_typ.class_type.dist_spec[attr]
            assert is_distributable_typ(lhs_typ) or is_distributable_tuple_typ(
                lhs_typ
            ), "Variable {} is not distributable since it is of type {} (required for getting distributed class field)".format(
                lhs, lhs_typ
            )
            if lhs not in array_dists:
                array_dists[lhs] = attr_dist
            else:
                # value shouldn't have a more restrictive distribution than dist spec
                # e.g. REP vs OneD
                val_dist = array_dists[lhs]
                if val_dist.value < attr_dist.value:
                    raise BodoError(
                        f"distribution of value is not compatible with the class"
                        f" attribute distribution spec of"
                        f" {rhs_typ.class_type.class_name} in"
                        f" {lhs} = {rhs.value.name}.{attr}"
                    )

    def _analyze_parfor(self, parfor, array_dists, parfor_dists):
        """analyze Parfor nodes for distribution. Parfor and its accessed arrays should
        have the same distribution.
        """
        # get reduction info for parfor if not already available.
        # can compute & save it since parfor doesn't change at this compiler stage
        if "redvars" not in parfor._kws:
            parfor.redvars, parfor.reddict = get_parfor_reductions(
                self.func_ir, parfor, parfor.params, self.calltypes
            )
        if parfor.id not in parfor_dists:
            parfor_dists[parfor.id] = Distribution.OneD
            # save parfor loc for diagnostics
            loc = parfor.loc
            # fix loc using pattern if possible
            # TODO: fix parfor loc in transforms
            for pattern in parfor.patterns:
                if (
                    isinstance(pattern, tuple)
                    and pattern[0] == "prange"
                    and pattern[1] == "internal"
                    and isinstance(pattern[2][1], ir.Loc)
                    and pattern[2][1].filename == self.func_ir.loc.filename
                ):
                    loc = pattern[2][1]
                    break
            self.parfor_locs[parfor.id] = loc

        # analyze init block first to see array definitions
        self._analyze_block(
            parfor.init_block, parfor.equiv_set, array_dists, parfor_dists
        )
        out_dist = Distribution.OneD
        # nested parfors are replicated
        if self.in_parallel_parfor != -1:
            self._add_diag_info(
                "Parfor {} set to REP since it is inside another distributed Parfor".format(
                    parfor.id
                )
            )
            out_dist = Distribution.REP

        parfor_arrs = set()  # arrays this parfor accesses in parallel
        array_accesses = _get_array_accesses(
            parfor.loop_body, self.func_ir, self.typemap
        )
        par_index_var = parfor.loop_nests[0].index_variable.name

        for (arr, index, _) in array_accesses:
            # XXX sometimes copy propagation doesn't work for parfor indices
            # so see if the index has a single variable definition and use it
            # e.g. test_to_numeric
            index_name = index
            ind_def = self.func_ir._definitions[index]
            if len(ind_def) == 1 and isinstance(ind_def[0], ir.Var):
                index_name = ind_def[0].name
            if index_name == par_index_var:
                parfor_arrs.add(arr)
                self._parallel_accesses.add((arr, index))

            # multi-dim case
            tup_list = guard(find_build_tuple, self.func_ir, index)
            if tup_list is not None:
                index_tuple = [var.name for var in tup_list]
                if index_tuple[0] == par_index_var:
                    parfor_arrs.add(arr)
                    self._parallel_accesses.add((arr, index))
                if par_index_var in index_tuple[1:]:
                    self._add_diag_info(
                        "Parfor {} set to REP since index is used in lower dimensions of array access".format(
                            parfor.id
                        )
                    )
                    out_dist = Distribution.REP
            # TODO: check for index dependency

        for arr in parfor_arrs:
            if arr in array_dists:
                out_dist = Distribution(min(out_dist.value, array_dists[arr].value))

        # analyze reductions like concat that can affect parfor distribution
        out_dist = self._get_parfor_reduce_dists(parfor, out_dist, array_dists)

        parfor_dists[parfor.id] = out_dist
        for arr in parfor_arrs:
            if arr in array_dists:
                array_dists[arr] = out_dist

        # TODO: find prange actually coming from user
        # for pattern in parfor.patterns:
        #     if pattern[0] == 'prange' and not self.in_parallel_parfor:
        #         parfor_dists[parfor.id] = Distribution.OneD

        # run analysis recursively on parfor body
        if self.second_pass and out_dist in [Distribution.OneD, Distribution.OneD_Var]:
            self.in_parallel_parfor = parfor.id
        blocks = wrap_parfor_blocks(parfor)
        for l, b in blocks.items():
            # init_block (label 0) equiv set is parfor.equiv_set in array analysis
            eq_set = parfor.equiv_set if l == 0 else self.arr_analysis.get_equiv_set(l)
            self._analyze_block(b, eq_set, array_dists, parfor_dists)
        unwrap_parfor_blocks(parfor)
        if self.in_parallel_parfor == parfor.id:
            self.in_parallel_parfor = -1
        return

    def _get_parfor_reduce_dists(self, parfor, out_dist, array_dists):
        """analyze parfor reductions like concat that can affect parfor distribution
        TODO: support other similar reductions?
        """

        for reduce_varname, (_init_val, reduce_nodes, _op) in parfor.reddict.items():
            reduce_op = guard(
                get_reduce_op, reduce_varname, reduce_nodes, self.func_ir, self.typemap
            )
            if reduce_op == Reduce_Type.Concat:
                # if output array is replicated, parfor should be replicated too
                if is_REP(array_dists[reduce_varname]):
                    self._add_diag_info(
                        "Parfor {} set to REP since its concat reduction variable is REP".format(
                            parfor.id
                        )
                    )
                    out_dist = Distribution.REP
                else:
                    # concat reduce variables are 1D_Var since each rank can produce
                    # variable amount of data
                    array_dists[reduce_varname] = Distribution.OneD_Var
                # if pafor is replicated, output array is replicated
                if is_REP(out_dist):
                    self._add_diag_info(
                        "Variable {} set to REP since it is a concat reduction variable for Parfor {} which is REP".format(
                            reduce_varname, parfor.id
                        )
                    )
                    array_dists[reduce_varname] = Distribution.REP
                # keep track of concat reduce vars to handle in concat analysis and
                # transforms properly
                assert len(self.func_ir._definitions[reduce_varname]) == 2
                conc_varname = self.func_ir._definitions[reduce_varname][1].name
                concat_reduce_vars = self._get_concat_reduce_vars(conc_varname)

                # add concat reduce vars only if it is a parallel reduction
                if not is_REP(out_dist):
                    self._concat_reduce_vars |= concat_reduce_vars
                else:
                    self._concat_reduce_vars -= concat_reduce_vars

        return out_dist

    def _analyze_call(self, lhs, rhs, func_var, args, kws, equiv_set, array_dists):
        """analyze array distributions in function calls"""
        func_name = ""
        func_mod = ""
        fdef = guard(find_callname, self.func_ir, rhs, self.typemap)
        if fdef is None:
            # check ObjModeLiftedWith, we assume out data is distributed (1D_Var)
            func_def = guard(get_definition, self.func_ir, rhs.func)
            if isinstance(func_def, ir.Const) and isinstance(
                func_def.value, numba.core.dispatcher.ObjModeLiftedWith
            ):
                if lhs not in array_dists:
                    self._set_var_dist(lhs, array_dists, Distribution.OneD_Var)
                return
            # some functions like overload_bool_arr_op_nin_1 may generate const ufuncs
            if isinstance(func_def, ir.Const) and isinstance(func_def.value, np.ufunc):
                fdef = (func_def.value.__name__, "numpy")
            else:
                warnings.warn(
                    "function call couldn't be found for distributed analysis"
                )
                self._analyze_call_set_REP(lhs, args, array_dists, fdef)
                return
        else:
            func_name, func_mod = fdef

        if (
            func_name in {"fit", "predict", "score"}
            and isinstance(func_mod, numba.core.ir.Var)
            and isinstance(
                self.typemap[func_mod.name],
                bodo.libs.sklearn_ext.BodoRandomForestClassifierType,
            )
        ):
            if func_name == "fit":
                self._meet_array_dists(rhs.args[0].name, rhs.args[1].name, array_dists)
            elif func_name == "predict":
                # match input and output distributions
                self._meet_array_dists(lhs, rhs.args[0].name, array_dists)
            elif func_name == "score":
                self._meet_array_dists(rhs.args[0].name, rhs.args[1].name, array_dists)
            return

        if (
            func_name in {"fit", "predict", "score"}
            and isinstance(func_mod, numba.core.ir.Var)
            and isinstance(
                self.typemap[func_mod.name],
                bodo.libs.sklearn_ext.BodoSGDClassifierType,
            )
        ):
            if func_name == "fit":
                self._meet_array_dists(rhs.args[0].name, rhs.args[1].name, array_dists)
            elif func_name == "predict":
                # match input and output distributions
                self._meet_array_dists(lhs, rhs.args[0].name, array_dists)
            elif func_name == "score":
                self._meet_array_dists(rhs.args[0].name, rhs.args[1].name, array_dists)
            return
        if (
            func_name in {"fit", "predict", "score"}
            and isinstance(func_mod, numba.core.ir.Var)
            and isinstance(
                self.typemap[func_mod.name],
                bodo.libs.sklearn_ext.BodoSGDRegressorType,
            )
        ):
            if func_name == "fit":
                self._meet_array_dists(rhs.args[0].name, rhs.args[1].name, array_dists)
            elif func_name == "predict":
                # match input and output distributions
                self._meet_array_dists(lhs, rhs.args[0].name, array_dists)
            elif func_name == "score":
                self._meet_array_dists(rhs.args[0].name, rhs.args[1].name, array_dists)
            return

        if (
            func_name in {"fit", "predict", "score", "transform"}
            and isinstance(func_mod, numba.core.ir.Var)
            and isinstance(
                self.typemap[func_mod.name],
                bodo.libs.sklearn_ext.BodoKMeansClusteringType,
            )
        ):
            self._analyze_call_sklearn_cluster_kmeans(
                lhs, func_name, rhs, kws, array_dists
            )
            return

        if (
<<<<<<< HEAD
            func_name in {"fit", "predict", "score"}
            and isinstance(func_mod, numba.core.ir.Var)
            and isinstance(
                self.typemap[func_mod.name],
                bodo.libs.sklearn_ext.BodoLogisticRegressionType,
=======
            func_name in {"fit", "predict", "score", "transform"}
            and isinstance(func_mod, numba.core.ir.Var)
            and isinstance(
                self.typemap[func_mod.name],
                bodo.libs.sklearn_ext.BodoMultinomialNBType,
>>>>>>> 0764f122
            )
        ):
            if func_name == "fit":
                self._meet_array_dists(rhs.args[0].name, rhs.args[1].name, array_dists)
            elif func_name == "predict":
                # match input and output distributions
                self._meet_array_dists(lhs, rhs.args[0].name, array_dists)
            elif func_name == "score":
                self._meet_array_dists(rhs.args[0].name, rhs.args[1].name, array_dists)
            return

        if func_mod == "sklearn.metrics._classification":
            if func_name in {"precision_score", "recall_score", "f1_score"}:
                # output is always replicated, and the output can be an array
                # if average=None so we have to set it
                # TODO this shouldn't be done if output is float?
                self._set_REP(lhs, array_dists, "output of {} is REP".format(func_name))
                dist_arg0 = is_distributable_typ(self.typemap[rhs.args[0].name])
                dist_arg1 = is_distributable_typ(self.typemap[rhs.args[1].name])
                if dist_arg0 and dist_arg1:
                    self._meet_array_dists(
                        rhs.args[0].name, rhs.args[1].name, array_dists
                    )
                elif not dist_arg0 and dist_arg1:
                    self._set_REP(
                        rhs.args[1].name,
                        array_dists,
                        "first input of {} is non-distributable".format(func_name),
                    )
                elif not dist_arg1 and dist_arg0:
                    self._set_REP(
                        rhs.args[0].name,
                        array_dists,
                        "second input of {} is non-distributable".format(func_name),
                    )

            if func_name == "accuracy_score":
                # sample_weight is an optional kw arg, so check if it is provided.
                # if it is provided and it is not none (because if it is none it's
                # as good as not being provided), then get the "name"
                sample_weight_arg_name = None
                if "sample_weight" in kws and (
                    self.typemap[kws["sample_weight"].name] != types.none
                ):
                    sample_weight_arg_name = kws["sample_weight"].name

                # check if all 3 (y_true, y_pred, sample_weight) are distributable types
                dist_y_true = is_distributable_typ(self.typemap[rhs.args[0].name])
                dist_y_pred = is_distributable_typ(self.typemap[rhs.args[1].name])
                # if sample_weight is not provided, we can act as if it is distributable
                dist_sample_weight = (
                    is_distributable_typ(self.typemap[sample_weight_arg_name])
                    if sample_weight_arg_name
                    else True
                )

                # if any of the 3 are not distributable, set top_dist to REP
                top_dist = Distribution.OneD
                if not (dist_y_true and dist_y_pred and dist_sample_weight):
                    top_dist = Distribution.REP

                # Match distribution of y_true and y_pred, with top dist as
                # computed above, i.e. set to REP if any of the types
                # are not distributable
                self._meet_array_dists(
                    rhs.args[0].name, rhs.args[1].name, array_dists, top_dist=top_dist
                )
                if sample_weight_arg_name:
                    # Match distribution of y_true and sample_weight
                    self._meet_array_dists(
                        rhs.args[0].name,
                        sample_weight_arg_name,
                        array_dists,
                        top_dist=top_dist,
                    )
                    # Match distribution of y_pred and sample_weight
                    self._meet_array_dists(
                        rhs.args[1].name,
                        sample_weight_arg_name,
                        array_dists,
                        top_dist=top_dist,
                    )

            return

        if is_alloc_callname(func_name, func_mod):
            if lhs not in array_dists:
                array_dists[lhs] = Distribution.OneD
            self._alloc_call_size_equiv(lhs, rhs.args[0], equiv_set, array_dists)
            size_def = guard(get_definition, self.func_ir, rhs.args[0])
            # local 1D_var if local_alloc_size() is used
            if is_expr(size_def, "call") and guard(
                find_callname, self.func_ir, size_def, self.typemap
            ) == ("local_alloc_size", "bodo.libs.distributed_api"):
                in_arr_name = size_def.args[1].name
                # output array is 1D_Var if input array is distributed
                out_dist = Distribution(
                    min(Distribution.OneD_Var.value, array_dists[in_arr_name].value)
                )
                array_dists[lhs] = out_dist
                # input can become REP
                if out_dist != Distribution.OneD_Var:
                    array_dists[in_arr_name] = out_dist
            return

        # numpy direct functions
        if isinstance(func_mod, str) and func_mod == "numpy":
            self._analyze_call_np(lhs, func_name, args, kws, array_dists)
            return

        # cummin/cummax (absent from numpy)
        if func_mod == "bodo.libs.array_kernels" and func_name in {"cummin", "cummax"}:
            self._meet_array_dists(lhs, rhs.args[0].name, array_dists)
            return

        # handle array.func calls
        if isinstance(func_mod, ir.Var) and is_array_typ(self.typemap[func_mod.name]):
            self._analyze_call_array(lhs, func_mod, func_name, args, array_dists)
            return

        # handle df.func calls
        if isinstance(func_mod, ir.Var) and isinstance(
            self.typemap[func_mod.name], DataFrameType
        ):
            self._analyze_call_df(lhs, func_mod, func_name, args, array_dists)
            return

        if fdef == ("parallel_print", "bodo"):
            return

        # input of gatherv should not be REP (likely a user mistake),
        # but the output is REP
        if fdef == ("gatherv", "bodo") or fdef == ("allgatherv", "bodo"):
            arg_no = 2 if fdef[0] == "gatherv" else 1
            warn_flag = get_call_expr_arg(
                fdef[0], rhs.args, kws, arg_no, "warn_if_rep", True
            )
            if isinstance(warn_flag, ir.Var):
                # warn if flag is not constant False. Otherwise just raise warning (not
                # an error if flag is not const since not critical)
                warn_flag = not is_overload_false(self.typemap[warn_flag.name])
            if warn_flag and is_REP(array_dists[rhs.args[0].name]):
                # TODO: test
                warnings.warn(BodoWarning("Input to gatherv is not distributed array"))
            self._set_REP(lhs, array_dists, "output of gatherv() is replicated")
            return

        if fdef == ("scatterv", "bodo"):
            # output of scatterv is 1D
            if lhs not in array_dists:
                self._set_var_dist(lhs, array_dists, Distribution.OneD)
            elif is_REP(array_dists[lhs]):
                raise BodoError("Output of scatterv should be a distributed array")

            # input of scatterv should be replicated
            self._set_REP(
                rhs.args[0].name, array_dists, "input of scatterv() is replicated"
            )
            return

        if fdef == ("setna", "bodo.libs.array_kernels"):
            return

        if (
            isinstance(func_mod, str) and func_mod == "bodo"
        ) and func_name == "rebalance":
            self._meet_array_dists(lhs, rhs.args[0].name, array_dists)
            return

        # bodo.libs.distributed_api functions
        if isinstance(func_mod, str) and func_mod == "bodo.libs.distributed_api":
            self._analyze_call_bodo_dist(lhs, func_name, args, array_dists)
            return

        # len()
        if func_name == "len" and func_mod in ("__builtin__", "builtins"):
            return

        # handle list.func calls
        if isinstance(func_mod, ir.Var) and isinstance(
            self.typemap[func_mod.name], types.List
        ):
            dtype = self.typemap[func_mod.name].dtype
            if is_distributable_typ(dtype) or is_distributable_tuple_typ(dtype):
                if func_name in ("append", "count", "extend", "index", "remove"):
                    self._meet_array_dists(func_mod.name, rhs.args[0].name, array_dists)
                    return
                if func_name == "insert":
                    self._meet_array_dists(func_mod.name, rhs.args[1].name, array_dists)
                    return
                if func_name in ("copy", "pop"):
                    self._meet_array_dists(lhs, func_mod.name, array_dists)
                    return

        if bodo.config._has_h5py and (
            func_mod == "bodo.io.h5_api"
            and func_name in ("h5read", "h5write", "h5read_filter")
        ):
            return

        if bodo.config._has_h5py and (
            func_mod == "bodo.io.h5_api" and func_name == "get_filter_read_indices"
        ):
            if lhs not in array_dists:
                array_dists[lhs] = Distribution.OneD
            return

        if fdef == ("quantile", "bodo.libs.array_kernels"):
            # quantile doesn't affect input's distribution
            return

        if fdef == ("nunique", "bodo.libs.array_kernels"):
            # nunique doesn't affect input's distribution
            return

        if fdef == ("cat_replace", "bodo.hiframes.pd_categorical_ext"):
            # LHS should match RHS
            self._meet_array_dists(lhs, rhs.args[0].name, array_dists)
            return

        if fdef == ("unique", "bodo.libs.array_kernels"):
            # doesn't affect distribution of input since input can stay 1D
            if lhs not in array_dists:
                array_dists[lhs] = Distribution.OneD_Var

            new_dist = Distribution(
                min(array_dists[lhs].value, array_dists[rhs.args[0].name].value)
            )
            array_dists[lhs] = new_dist
            return

        if fdef == ("array_isin", "bodo.libs.array"):
            # out_arr and in_arr should have the same distribution
            new_dist = self._meet_array_dists(
                rhs.args[0].name, rhs.args[1].name, array_dists
            )
            # values array can be distributed only if input is distributed
            new_dist = Distribution(
                min(new_dist.value, array_dists[rhs.args[2].name].value)
            )
            array_dists[rhs.args[2].name] = new_dist
            return

        if fdef == ("rolling_fixed", "bodo.hiframes.rolling"):
            self._meet_array_dists(lhs, rhs.args[0].name, array_dists)
            return

        if fdef == ("rolling_variable", "bodo.hiframes.rolling"):
            # lhs, in_arr, on_arr should have the same distribution
            new_dist = self._meet_array_dists(lhs, rhs.args[0].name, array_dists)
            new_dist = self._meet_array_dists(
                lhs, rhs.args[1].name, array_dists, new_dist
            )
            array_dists[rhs.args[0].name] = new_dist
            return

        if fdef == ("shift", "bodo.hiframes.rolling"):
            self._meet_array_dists(lhs, rhs.args[0].name, array_dists)
            return

        if fdef == ("pct_change", "bodo.hiframes.rolling"):
            self._meet_array_dists(lhs, rhs.args[0].name, array_dists)
            return

        if fdef == ("nlargest", "bodo.libs.array_kernels"):
            # data and index arrays have the same distributions
            self._meet_array_dists(rhs.args[0].name, rhs.args[1].name, array_dists)
            # output of nlargest is REP
            self._set_REP(lhs, array_dists, "output of nlargest is REP")
            return

        if fdef == ("set_df_column_with_reflect", "bodo.hiframes.pd_dataframe_ext"):
            self._meet_array_dists(lhs, rhs.args[0].name, array_dists)
            self._meet_array_dists(lhs, rhs.args[2].name, array_dists)
            self._meet_array_dists(lhs, rhs.args[0].name, array_dists)
            return

        if fdef == ("sample_table_operation", "bodo.libs.array_kernels"):
            in_dist = Distribution(
                min(
                    min(a.value for a in array_dists[rhs.args[0].name]),
                    array_dists[rhs.args[1].name].value,
                )
            )
            self._set_var_dist(rhs.args[0].name, array_dists, in_dist)
            self._set_var_dist(rhs.args[1].name, array_dists, in_dist)
            self._set_REP(lhs, array_dists, "output of sample is REP")
            return

        if fdef == (
            "pandas_string_array_to_datetime",
            "bodo.hiframes.pd_timestamp_ext",
        ):
            self._meet_array_dists(lhs, rhs.args[0].name, array_dists)
            return

        if fdef == ("nonzero", "bodo.libs.array_kernels"):
            # output of nonzero is variable-length even if input is 1D
            if lhs not in array_dists:
                self._set_var_dist(lhs, array_dists, Distribution.OneD_Var)

            # arg0 is an array
            in_dist = Distribution(array_dists[rhs.args[0].name].value)
            # return is a tuple(array,)
            out_dist = Distribution(
                min(
                    array_dists[lhs][0].value,
                    in_dist.value,
                )
            )
            self._set_var_dist(lhs, array_dists, out_dist)

            # output can cause input REP
            if out_dist != Distribution.OneD_Var:
                in_dist = out_dist

            self._set_var_dist(rhs.args[0].name, array_dists, in_dist)
            return

        if fdef == ("repeat_scalar_kernel", "bodo.libs.array_kernels"):
            # output of repeat_scalar_kernel is variable-length even if input is 1D
            # because of the boundary case
            # ex repeat(A, 2) where len(A) = 9 -> (10, 8)
            if lhs not in array_dists:
                self._set_var_dist(lhs, array_dists, Distribution.OneD_Var)

            # arg0 is an array
            in_dist = Distribution(array_dists[rhs.args[0].name].value)
            # return is an array
            out_dist = Distribution(
                min(
                    array_dists[lhs].value,
                    in_dist.value,
                )
            )
            self._set_var_dist(lhs, array_dists, out_dist)

            # output can cause input REP
            if out_dist != Distribution.OneD_Var:
                in_dist = out_dist

            self._set_var_dist(rhs.args[0].name, array_dists, in_dist)
            return

        if fdef == ("drop_duplicates", "bodo.libs.array_kernels"):
            # output of drop_duplicates is variable-length even if input is 1D
            if lhs not in array_dists:
                self._set_var_dist(lhs, array_dists, Distribution.OneD_Var)

            # arg0 is a tuple of arrays, arg1 is an array
            in_dist = Distribution(
                min(
                    min(a.value for a in array_dists[rhs.args[0].name]),
                    array_dists[rhs.args[1].name].value,
                )
            )
            # return is a tuple(tuple(arrays), array)
            out_dist = Distribution(
                min(
                    min(a.value for a in array_dists[lhs][0]),
                    array_dists[lhs][1].value,
                    in_dist.value,
                )
            )
            self._set_var_dist(lhs, array_dists, out_dist)

            # output can cause input REP
            if out_dist != Distribution.OneD_Var:
                in_dist = out_dist

            self._set_var_dist(rhs.args[0].name, array_dists, in_dist)
            self._set_var_dist(rhs.args[1].name, array_dists, in_dist)
            return

        if fdef == ("duplicated", "bodo.libs.array_kernels"):
            # output of duplicated is variable-length even if input is 1D
            if lhs not in array_dists:
                self._set_var_dist(lhs, array_dists, Distribution.OneD_Var)

            # arg0 is a tuple of arrays, arg1 is an array
            in_dist = Distribution(
                min(
                    min(a.value for a in array_dists[rhs.args[0].name]),
                    array_dists[rhs.args[1].name].value,
                )
            )
            # return is a tuple(array, array)
            out_dist = Distribution(
                min(
                    array_dists[lhs][0].value,
                    array_dists[lhs][1].value,
                    in_dist.value,
                )
            )
            self._set_var_dist(lhs, array_dists, out_dist)

            # output can cause input REP
            if out_dist != Distribution.OneD_Var:
                in_dist = out_dist

            self._set_var_dist(rhs.args[0].name, array_dists, in_dist)
            self._set_var_dist(rhs.args[1].name, array_dists, in_dist)
            return

        if fdef == ("dropna", "bodo.libs.array_kernels"):
            # output of dropna is variable-length even if input is 1D
            if lhs not in array_dists:
                self._set_var_dist(lhs, array_dists, Distribution.OneD_Var)

            in_dist = Distribution(min(a.value for a in array_dists[rhs.args[0].name]))
            out_dist = Distribution(min(a.value for a in array_dists[lhs]))
            out_dist = Distribution(min(out_dist.value, in_dist.value))
            self._set_var_dist(lhs, array_dists, out_dist)
            # output can cause input REP
            if out_dist != Distribution.OneD_Var:
                in_dist = out_dist
            self._set_var_dist(rhs.args[0].name, array_dists, in_dist)
            return

        if fdef == ("get", "bodo.libs.array_kernels"):
            self._meet_array_dists(lhs, rhs.args[0].name, array_dists)
            return

        if fdef == ("nancorr", "bodo.libs.array_kernels"):
            self._set_REP(lhs, array_dists, "output of nancorr is REP")
            return

        if fdef == ("series_monotonicity", "bodo.libs.array_kernels"):
            return

        if fdef == ("autocorr", "bodo.libs.array_kernels"):
            return

        if fdef == ("median", "bodo.libs.array_kernels"):
            return

        if fdef == ("concat", "bodo.libs.array_kernels"):
            # hiframes concat is similar to np.concatenate
            self._analyze_call_concat(lhs, args, array_dists)
            return

        if fdef == ("isna", "bodo.libs.array_kernels"):
            return

        if fdef == ("get_str_arr_item_length", "bodo.libs.str_arr_ext"):
            return

        if fdef == ("move_str_arr_payload", "bodo.libs.str_arr_ext"):
            self._meet_array_dists(rhs.args[0].name, rhs.args[1].name, array_dists)
            return

        if fdef == ("get_series_name", "bodo.hiframes.pd_series_ext"):
            return

        if fdef == ("get_index_name", "bodo.hiframes.pd_index_ext"):
            return

        # dummy hiframes functions
        if func_mod == "bodo.hiframes.pd_series_ext" and func_name in (
            "get_series_data",
            "get_series_index",
        ):
            self._meet_array_dists(lhs, rhs.args[0].name, array_dists)
            return

        if func_mod == "bodo.libs.int_arr_ext" and func_name in (
            "get_int_arr_data",
            "get_int_arr_bitmap",
        ):
            self._meet_array_dists(lhs, rhs.args[0].name, array_dists)
            return

        if func_mod == "bodo.libs.bool_arr_ext" and func_name in (
            "get_bool_arr_data",
            "get_bool_arr_bitmap",
        ):
            self._meet_array_dists(lhs, rhs.args[0].name, array_dists)
            return

        if fdef == ("get_bit_bitmap_arr", "bodo.libs.int_arr_ext"):
            return

        if fdef == ("set_bit_to_arr", "bodo.libs.int_arr_ext"):
            return

        # from flat map pattern: pd.Series(list(itertools.chain(*A)))
        if fdef == ("flatten_array", "bodo.utils.conversion"):
            # output of flatten_array is variable-length even if input is 1D
            if lhs not in array_dists:
                array_dists[lhs] = Distribution.OneD_Var
            in_dist = array_dists[rhs.args[0].name]
            out_dist = array_dists[lhs]
            out_dist = Distribution(min(out_dist.value, in_dist.value))
            array_dists[lhs] = out_dist
            # output can cause input REP
            if out_dist != Distribution.OneD_Var:
                array_dists[rhs.args[0].name] = out_dist
            return

        # explode(): both args have same dist, output is a tuple of 1D_Var arrays
        if fdef == ("explode", "bodo.libs.array_kernels"):
            # output of explode is variable-length even if input is 1D
            if lhs not in array_dists:
                self._set_var_dist(lhs, array_dists, Distribution.OneD_Var)

            in_dist = self._meet_array_dists(
                rhs.args[1].name, rhs.args[0].name, array_dists
            )
            out_dist = Distribution(
                min(array_dists[lhs][0].value, array_dists[lhs][1].value, in_dist.value)
            )
            self._set_var_dist(lhs, array_dists, out_dist)
            # output can cause input REP
            if out_dist != Distribution.OneD_Var:
                in_dist = out_dist

            array_dists[rhs.args[0].name] = in_dist
            array_dists[rhs.args[1].name] = in_dist
            return

        if fdef == ("str_split", "bodo.libs.str_ext"):
            self._meet_array_dists(lhs, rhs.args[0].name, array_dists)
            return

        if fdef == ("explode_str_split", "bodo.libs.array_kernels"):
            # output of explode is variable-length even if input is 1D
            if lhs not in array_dists:
                self._set_var_dist(lhs, array_dists, Distribution.OneD_Var)

            # Input array and index array (args 0 and 3) need to be checked
            in_dist = self._meet_array_dists(
                rhs.args[3].name, rhs.args[0].name, array_dists
            )

            out_dist = Distribution(
                min(array_dists[lhs][0].value, array_dists[lhs][1].value, in_dist.value)
            )
            self._set_var_dist(lhs, array_dists, out_dist)
            # output can cause input REP
            if out_dist != Distribution.OneD_Var:
                in_dist = out_dist

            array_dists[rhs.args[0].name] = in_dist
            array_dists[rhs.args[3].name] = in_dist
            return

        if func_mod == "bodo.hiframes.pd_index_ext" and func_name in (
            "init_numeric_index",
            "init_string_index",
            "init_datetime_index",
            "init_timedelta_index",
            "get_index_data",
        ):
            self._meet_array_dists(lhs, rhs.args[0].name, array_dists)
            return

        # RangeIndexType is technically a distributable type even though the
        # object doesn't require communication
        if fdef == ("init_range_index", "bodo.hiframes.pd_index_ext"):
            if lhs not in array_dists:
                array_dists[lhs] = Distribution.OneD
            return

        if fdef == ("init_multi_index", "bodo.hiframes.pd_multi_index_ext"):
            # input arrays and output index have the same distribution
            tup_list = guard(find_build_tuple, self.func_ir, rhs.args[0])
            assert tup_list is not None
            for v in tup_list:
                self._meet_array_dists(lhs, v.name, array_dists)
            for v in tup_list:
                self._meet_array_dists(lhs, v.name, array_dists)
            return

        if fdef == ("init_series", "bodo.hiframes.pd_series_ext"):
            # lhs, in_arr, and index should have the same distribution
            new_dist = self._meet_array_dists(lhs, rhs.args[0].name, array_dists)
            new_dist = self._meet_array_dists(
                lhs, rhs.args[1].name, array_dists, new_dist
            )
            array_dists[rhs.args[0].name] = new_dist
            return

        if fdef == ("init_dataframe", "bodo.hiframes.pd_dataframe_ext"):
            # lhs, data arrays, and index should have the same distribution
            # data arrays
            data_varname = rhs.args[0].name
            ind_varname = rhs.args[1].name

            # empty dataframe case, Index and df have same distribution
            if len(self.typemap[data_varname].types) == 0:
                self._meet_array_dists(lhs, ind_varname, array_dists)
                return

            new_dist_val = min(a.value for a in array_dists[data_varname])
            if lhs in array_dists:
                new_dist_val = min(new_dist_val, array_dists[lhs].value)
            # handle index
            new_dist_val = min(new_dist_val, array_dists[ind_varname].value)
            new_dist = Distribution(new_dist_val)
            self._set_var_dist(data_varname, array_dists, new_dist)
            self._set_var_dist(ind_varname, array_dists, new_dist)
            self._set_var_dist(lhs, array_dists, new_dist)
            return

        if fdef == ("init_integer_array", "bodo.libs.int_arr_ext"):
            # lhs, data, and bitmap should have the same distribution
            new_dist = self._meet_array_dists(lhs, rhs.args[0].name, array_dists)
            new_dist = self._meet_array_dists(
                lhs, rhs.args[1].name, array_dists, new_dist
            )
            array_dists[rhs.args[0].name] = new_dist
            return

        if fdef == ("init_bool_array", "bodo.libs.bool_arr_ext"):
            # lhs, data, and bitmap should have the same distribution
            new_dist = self._meet_array_dists(lhs, rhs.args[0].name, array_dists)
            new_dist = self._meet_array_dists(
                lhs, rhs.args[1].name, array_dists, new_dist
            )
            array_dists[rhs.args[0].name] = new_dist
            return

        if fdef == ("init_categorical_array", "bodo.hiframes.pd_categorical_ext"):
            # lhs and codes should have the same distribution
            self._meet_array_dists(lhs, rhs.args[0].name, array_dists)
            return

        if fdef == ("get_dataframe_data", "bodo.hiframes.pd_dataframe_ext"):
            self._meet_array_dists(lhs, rhs.args[0].name, array_dists)
            return

        if fdef == ("get_dataframe_index", "bodo.hiframes.pd_dataframe_ext"):
            self._meet_array_dists(lhs, rhs.args[0].name, array_dists)
            return

        if fdef == ("compute_split_view", "bodo.hiframes.split_impl"):
            self._meet_array_dists(lhs, rhs.args[0].name, array_dists)
            return

        if fdef == ("get_split_view_index", "bodo.hiframes.split_impl"):
            # just used in str.get() implementation for now so we know it is
            # parallel
            # TODO: handle index similar to getitem to support more cases
            return

        if fdef == ("get_split_view_data_ptr", "bodo.hiframes.split_impl"):
            return

        if fdef == ("setitem_str_arr_ptr", "bodo.libs.str_arr_ext"):
            return

        if fdef == ("num_total_chars", "bodo.libs.str_arr_ext"):
            return

        if fdef == ("inplace_eq", "bodo.libs.str_arr_ext"):
            return

        if fdef == ("str_arr_setitem_int_to_str", "bodo.libs.str_arr_ext"):
            return

        if fdef == ("str_arr_setitem_NA_str", "bodo.libs.str_arr_ext"):
            return

        if fdef == ("str_arr_set_not_na", "bodo.libs.str_arr_ext"):
            return

        if fdef == (
            "_series_dropna_str_alloc_impl_inner",
            "bodo.hiframes.series_kernels",
        ):
            if lhs not in array_dists:
                array_dists[lhs] = Distribution.OneD_Var
            in_dist = array_dists[rhs.args[0].name]
            out_dist = array_dists[lhs]
            out_dist = Distribution(min(out_dist.value, in_dist.value))
            array_dists[lhs] = out_dist
            # output can cause input REP
            if out_dist != Distribution.OneD_Var:
                array_dists[rhs.args[0].name] = out_dist
            return

        if fdef == ("copy_non_null_offsets", "bodo.libs.str_arr_ext") or fdef == (
            "copy_data",
            "bodo.libs.str_arr_ext",
        ):
            out_arrname = rhs.args[0].name
            in_arrname = rhs.args[1].name
            self._meet_array_dists(out_arrname, in_arrname, array_dists)
            return

        if fdef == ("str_arr_item_to_numeric", "bodo.libs.str_arr_ext"):
            out_arrname = rhs.args[0].name
            in_arrname = rhs.args[2].name
            self._meet_array_dists(out_arrname, in_arrname, array_dists)
            return

        # np.fromfile()
        if fdef == ("file_read", "bodo.io.np_io"):
            return

        # str_arr_from_sequence() applies to lists/tuples so output is REP
        # e.g. column names in df.mean()
        if fdef == ("str_arr_from_sequence", "bodo.libs.str_arr_ext"):
            self._set_REP(lhs, array_dists, "output of str_arr_from_sequence is REP")
            return

        # TODO: make sure assert_equiv is not generated unnecessarily
        # TODO: fix assert_equiv for np.stack from df.value
        if fdef == ("assert_equiv", "numba.parfors.array_analysis"):
            return

        # handle calling other Bodo functions that have distributed flags
        func_type = self.typemap[func_var]
        if isinstance(func_type, types.Dispatcher):
            self._handle_dispatcher(func_type.dispatcher, lhs, rhs, array_dists)
            return

        # set REP if not found
        self._analyze_call_set_REP(lhs, args, array_dists, fdef)

    def _analyze_call_sklearn_cluster_kmeans(
        self, lhs, func_name, rhs, kws, array_dists
    ):
        """analyze distribution of sklearn cluster kmeans
        functions (sklearn.cluster.kmeans.func_name"""
        if func_name == "fit":
            # match dist of X and sample_weight (if provided)
            X_arg_name = rhs.args[0].name
            if len(rhs.args) >= 3:
                sample_weight_arg_name = rhs.args[2].name
            elif "sample_weight" in kws:
                sample_weight_arg_name = kws["sample_weight"].name
            else:
                sample_weight_arg_name = None

            if sample_weight_arg_name:
                self._meet_array_dists(X_arg_name, sample_weight_arg_name, array_dists)

        elif func_name == "predict":
            # match dist of X and sample_weight (if provided)
            X_arg_name = rhs.args[0].name
            if len(rhs.args) >= 2:
                sample_weight_arg_name = rhs.args[1].name
            elif "sample_weight" in kws:
                sample_weight_arg_name = kws["sample_weight"].name
            else:
                sample_weight_arg_name = None
            if sample_weight_arg_name:
                self._meet_array_dists(X_arg_name, sample_weight_arg_name, array_dists)

            # match input and output distributions
            self._meet_array_dists(lhs, rhs.args[0].name, array_dists)

        elif func_name == "score":
            # match dist of X and sample_weight (if provided)
            X_arg_name = rhs.args[0].name
            if len(rhs.args) >= 3:
                sample_weight_arg_name = rhs.args[2].name
            elif "sample_weight" in kws:
                sample_weight_arg_name = kws["sample_weight"].name
            else:
                sample_weight_arg_name = None
            if sample_weight_arg_name:
                self._meet_array_dists(X_arg_name, sample_weight_arg_name, array_dists)

        elif func_name == "transform":
            # match input (X) and output (X_new) distributions
            self._meet_array_dists(lhs, rhs.args[0].name, array_dists)

        return

    def _analyze_call_np(self, lhs, func_name, args, kws, array_dists):
        """analyze distributions of numpy functions (np.func_name)"""
        # TODO: handle kw args properly
        if func_name == "ascontiguousarray":
            self._meet_array_dists(lhs, args[0].name, array_dists)
            return

        if func_name == "ravel":
            self._meet_array_dists(lhs, args[0].name, array_dists)
            return

        if func_name == "digitize":
            in_arr = get_call_expr_arg("digitize", args, kws, 0, "x")
            bins = get_call_expr_arg("digitize", args, kws, 1, "bins")
            self._meet_array_dists(lhs, in_arr.name, array_dists)
            self._set_REP(
                bins.name, array_dists, "'bins' argument of 'digitize' is REP"
            )
            return

        if func_name == "concatenate":
            self._analyze_call_concat(lhs, args, array_dists)
            return

        if func_name == "array":
            arg = get_call_expr_arg("array", args, kws, 0, "object")
            # np.array of another array can be distributed, but not list/tuple
            # NOTE: not supported by Numba yet
            if is_array_typ(self.typemap[arg.name]):  # pragma: no cover
                self._meet_array_dists(lhs, arg.name, array_dists)
            else:
                self._set_REP(
                    lhs, array_dists, "output of np.array() call on non-array is REP"
                )
            return

        if func_name == "asarray":
            arg = get_call_expr_arg("asarray", args, kws, 0, "a")
            # np.asarray of another array can be distributed, but not list/tuple
            if is_array_typ(self.typemap[args[0].name]):
                self._meet_array_dists(lhs, args[0].name, array_dists)
            else:
                self._set_REP(
                    lhs, array_dists, "output of np.asarray() call on non-array is REP"
                )
            return

        # handle array.sum() with axis
        if func_name == "sum":
            axis_var = get_call_expr_arg("sum", args, kws, 1, "axis", "")
            axis = guard(find_const, self.func_ir, axis_var)
            # sum over the first axis produces REP output
            if axis == 0:
                self._set_REP(
                    lhs, array_dists, "sum over the first axis produces REP output"
                )
                return
            # sum over other axis doesn't change distribution
            if axis_var != "" and axis != 0:
                self._meet_array_dists(lhs, args[0].name, array_dists)
                return

        if func_name == "dot":
            self._analyze_call_np_dot(lhs, args, array_dists)
            return

        # used in df.values
        if func_name == "stack":
            seq_info = guard(find_build_sequence, self.func_ir, args[0])
            if seq_info is None:
                self._analyze_call_set_REP(lhs, args, array_dists, "np." + func_name)
                return
            in_arrs, _ = seq_info

            axis = 0
            # TODO: support kws
            # if 'axis' in kws:
            #     axis = find_const(self.func_ir, kws['axis'])
            if len(args) > 1:
                axis = find_const(self.func_ir, args[1])

            # parallel if args are 1D and output is 2D and axis == 1
            if axis is not None and axis == 1 and self.typemap[lhs].ndim == 2:
                for v in in_arrs:
                    self._meet_array_dists(lhs, v.name, array_dists)
                return

        if func_name == "reshape":
            # shape argument can be int or tuple of ints
            shape_typ = self.typemap[args[1].name]
            if isinstance(types.unliteral(shape_typ), types.Integer):
                shape_vars = [args[1]]
            else:
                isinstance(shape_typ, types.BaseTuple)
                shape_vars = find_build_tuple(self.func_ir, args[1])
            return self._analyze_call_np_reshape(lhs, args[0], shape_vars, array_dists)

        if func_name in [
            "cumsum",
            "cumprod",
            "cummin",
            "cummax",
            "empty_like",
            "zeros_like",
            "ones_like",
            "full_like",
            "copy",
        ]:
            in_arr = args[0].name
            self._meet_array_dists(lhs, in_arr, array_dists)
            return

        # set REP if not found
        self._analyze_call_set_REP(lhs, args, array_dists, "np." + func_name)

    def _alloc_call_size_equiv(self, lhs, size_var, equiv_set, array_dists):
        """match distribution of output variable 'lhs' of allocation with distributions
        of equivalent arrays (as found by allocation size 'size_var').
        See test_1D_Var_alloc4.
        """
        size_def = guard(get_definition, self.func_ir, size_var)
        # find trivial calc_nitems(0, n, 1) call and use n instead
        if (
            guard(find_callname, self.func_ir, size_def)
            == ("calc_nitems", "bodo.libs.array_kernels")
            and guard(find_const, self.func_ir, size_def.args[0]) == 0
            and guard(find_const, self.func_ir, size_def.args[2]) == 1
        ):  # pragma: no cover
            # TODO: unittest for this case
            size_var = size_def.args[1]
            size_def = guard(get_definition, self.func_ir, size_var)

        # find calc_nitems(r._start, r._stop, r._step) for RangeIndex and match dists
        # see index test_1D_Var_alloc4 for example
        r = guard(self._get_calc_n_items_range_index, size_def)
        if r is not None:
            self._meet_array_dists(lhs, r.name, array_dists)

        # all arrays with equivalent size should have same distribution
        var_set = equiv_set.get_equiv_set(size_var)
        if not var_set:
            return

        for v in var_set:
            # array analysis adds "#0" to array name to designate 1st dimension
            if isinstance(v, str) and "#0" in v:
                arr_name = v.split("#")[0]
                if is_distributable_typ(self.typemap[arr_name]):
                    self._meet_array_dists(lhs, arr_name, array_dists)

    def _analyze_call_array(self, lhs, arr, func_name, args, array_dists):
        """analyze distributions of array functions (arr.func_name)"""
        if func_name == "transpose":
            if len(args) == 0:
                raise BodoError("Transpose with no arguments is not" " supported")
            in_arr_name = arr.name
            arg0 = guard(get_constant, self.func_ir, args[0])
            if isinstance(arg0, tuple):
                arg0 = arg0[0]
            if arg0 != 0:
                raise BodoError(
                    "Transpose with non-zero first argument" " is not supported"
                )
            self._meet_array_dists(lhs, in_arr_name, array_dists)
            return

        if func_name == "reshape":
            # array.reshape supports shape input as single tuple, as well as separate
            # arguments
            shape_vars = args
            arg_typ = self.typemap[args[0].name]
            if isinstance(arg_typ, types.BaseTuple):
                shape_vars = find_build_tuple(self.func_ir, args[0])
            return self._analyze_call_np_reshape(lhs, arr, shape_vars, array_dists)

        if func_name in ("astype", "copy", "view"):
            in_arr_name = arr.name
            self._meet_array_dists(lhs, in_arr_name, array_dists)
            return

        # Array.tofile() is supported for all distributions
        if func_name == "tofile":
            return

        # set REP if not found
        self._analyze_call_set_REP(lhs, args, array_dists, "array." + func_name)

    def _analyze_call_np_reshape(self, lhs, arr, shape_vars, array_dists):
        """distributed analysis for array.reshape or np.reshape calls"""
        # REP propagates from input to output and vice versa
        if is_REP(array_dists[arr.name]) or (
            lhs in array_dists and is_REP(array_dists[lhs])
        ):
            self._set_REP(lhs, array_dists, "np.reshape() input is REP")
            self._set_REP(arr.name, array_dists, "np.reshape() output is REP")
            return

        # reshape to 1 dimension
        # special case: output is 1D_Var since we just reshape locally without data
        # exchange
        if len(shape_vars) == 1:
            self._set_var_dist(lhs, array_dists, Distribution.OneD_Var)
        # all other cases will have data exchange resulting in 1D distribution
        else:
            self._set_var_dist(lhs, array_dists, Distribution.OneD)

    def _analyze_call_df(self, lhs, arr, func_name, args, array_dists):
        # to_csv() and to_parquet() can be parallelized
        if func_name in {"to_csv", "to_parquet", "to_sql"}:
            return

        # set REP if not found
        self._analyze_call_set_REP(lhs, args, array_dists, "df." + func_name)

    def _analyze_call_bodo_dist(self, lhs, func_name, args, array_dists):
        """analyze distributions of bodo distributed functions
        (bodo.libs.distributed_api.func_name)
        """

        if func_name == "parallel_print":
            return

        if func_name == "set_arr_local":
            return

        if func_name == "local_alloc_size":
            return

        if func_name == "dist_return":
            arr_name = args[0].name
            arr_typ = self.typemap[arr_name]
            assert is_distributable_typ(arr_typ) or is_distributable_tuple_typ(
                arr_typ
            ), "Variable {} is not distributable since it is of type {}".format(
                arr_name, arr_typ
            )
            assert arr_name in array_dists, "array distribution not found"
            if is_REP(array_dists[arr_name]):
                raise BodoError(
                    "distributed return of array {} not valid"
                    " since it is replicated".format(arr_name)
                )
            array_dists[lhs] = array_dists[arr_name]
            return

        if func_name == "threaded_return":
            arr_name = args[0].name
            assert arr_name in array_dists, "array distribution not found"
            if is_REP(array_dists[arr_name]):
                raise BodoError(
                    "threaded return of array {} not valid" " since it is replicated"
                )
            array_dists[arr_name] = Distribution.Thread
            return

        if func_name == "rebalance":
            self._meet_array_dists(lhs, args[0].name, array_dists)
            return

        # set REP if not found
        self._analyze_call_set_REP(
            lhs, args, array_dists, "bodo.libs.distributed_api." + func_name
        )

    def _handle_dispatcher(self, dispatcher, lhs, rhs, array_dists):
        """handles Bodo function calls that have distributed flags.
        finds if input arguments and return value are marked as distributed and makes
        sure distributions are set properly
        """
        dist_flag_vars = dispatcher.targetoptions.get("distributed", ())
        dist_vars = []
        rep_vars = []

        # folds arguments and finds the ones that are flagged as distributed
        # folding arguments similar to:
        # https://github.com/numba/numba/blob/5f474010f8f50b3cf358125ba279d345ae5914ef/numba/core/dispatcher.py#L70
        def normal_handler(index, param, value):
            if param.name in dist_flag_vars:
                dist_vars.append(value.name)
            else:
                rep_vars.append(value.name)
            return self.typemap[value.name]

        def default_handler(index, param, default):
            return types.Omitted(default)

        def stararg_handler(index, param, values):
            if param.name in dist_flag_vars:
                dist_vars.extend(v.name for v in values)
            else:
                rep_vars.extend(v.name for v in values)
            val_types = tuple(self.typemap[v.name] for v in values)
            return types.StarArgTuple(val_types)

        pysig = dispatcher._compiler.pysig
        arg_types = numba.core.typing.templates.fold_arguments(
            pysig,
            rhs.args,
            dict(rhs.kws),
            normal_handler,
            default_handler,
            stararg_handler,
        )

        # check return value for distributed flag
        metadata = dispatcher.overloads[arg_types].metadata
        is_return_distributed = metadata.get("is_return_distributed", False)
        if is_return_distributed:
            dist_vars.append(lhs)
            if lhs not in array_dists:
                self._set_var_dist(lhs, array_dists, Distribution.OneD_Var)
        else:
            rep_vars.append(lhs)

        # make sure variables marked distributed are not REP
        # otherwise, leave current distribution in place (1D or 1D_Var)
        for v in dist_vars:
            if is_REP(array_dists[v]):
                raise BodoError(
                    "variable {} is marked as distribtued by {} but not possible to"
                    " distribute in caller function {}".format(
                        v, dispatcher.__name__, self.func_ir.func_id.func_name
                    )
                )

        # set REP vars
        for v in rep_vars:
            self._set_REP(
                v,
                array_dists,
                "input/output of another Bodo call without distributed flag",
            )

    def _analyze_call_concat(self, lhs, args, array_dists):
        """analyze distribution for bodo.libs.array_kernels.concat and np.concatenate"""
        assert len(args) == 1
        # concat reduction variables are handled in parfor analysis
        if lhs in self._concat_reduce_vars:
            return

        in_type = self.typemap[args[0].name]
        # list input case
        if isinstance(in_type, types.List):
            in_list = args[0].name
            # OneD_Var since sum of block sizes might not be exactly 1D
            out_dist = Distribution.OneD_Var
            if lhs in array_dists:
                out_dist = Distribution(min(out_dist.value, array_dists[lhs].value))
            out_dist = Distribution(min(out_dist.value, array_dists[in_list].value))
            array_dists[lhs] = out_dist

            # output can cause input REP
            if out_dist != Distribution.OneD_Var:
                array_dists[in_list] = out_dist
            return

        tup_def = guard(get_definition, self.func_ir, args[0])
        assert isinstance(tup_def, ir.Expr) and tup_def.op == "build_tuple"
        in_arrs = tup_def.items

        # input arrays have same distribution
        in_dist = Distribution.OneD
        for v in in_arrs:
            in_dist = Distribution(min(in_dist.value, array_dists[v.name].value))

        # OneD_Var since sum of block sizes might not be exactly 1D
        out_dist = Distribution.OneD_Var
        if lhs in array_dists:
            out_dist = Distribution(min(out_dist.value, array_dists[lhs].value))
        out_dist = Distribution(min(out_dist.value, in_dist.value))
        array_dists[lhs] = out_dist

        # output can cause input REP
        if out_dist != Distribution.OneD_Var:
            in_dist = out_dist
        for v in in_arrs:
            array_dists[v.name] = in_dist
        return

    def _analyze_call_np_dot(self, lhs, args, array_dists):
        arg0 = args[0].name
        arg1 = args[1].name
        ndim0 = self.typemap[arg0].ndim
        ndim1 = self.typemap[arg1].ndim
        dist0 = array_dists[arg0]
        dist1 = array_dists[arg1]
        # Fortran layout is caused by X.T and means transpose
        t0 = arg0 in self._T_arrs
        t1 = arg1 in self._T_arrs
        if ndim0 == 1 and ndim1 == 1:
            # vector dot, both vectors should have same layout
            new_dist = Distribution(
                min(array_dists[arg0].value, array_dists[arg1].value)
            )
            array_dists[arg0] = new_dist
            array_dists[arg1] = new_dist
            return
        if ndim0 == 2 and ndim1 == 1 and not t0:
            # special case were arg1 vector is treated as column vector
            # samples dot weights: np.dot(X,w)
            # w is always REP
            self._set_REP(
                arg1, array_dists, "vector multiplied by matrix rows in np.dot()"
            )
            if lhs not in array_dists:
                array_dists[lhs] = Distribution.OneD
            # lhs and X have same distribution
            self._meet_array_dists(lhs, arg0, array_dists)
            dprint("dot case 1 Xw:", arg0, arg1)
            return
        if ndim0 == 1 and ndim1 == 2 and not t1:
            # reduction across samples np.dot(Y,X)
            # lhs is always REP
            self._set_REP(
                lhs, array_dists, "output of vector-matrix multiply in np.dot()"
            )
            # Y and X have same distribution
            self._meet_array_dists(arg0, arg1, array_dists)
            dprint("dot case 2 YX:", arg0, arg1)
            return
        if ndim0 == 2 and ndim1 == 2 and t0 and not t1:
            # reduction across samples np.dot(X.T,Y)
            # lhs is always REP
            self._set_REP(
                lhs, array_dists, "output of matrix-matrix multiply in np.dot()"
            )
            # Y and X have same distribution
            self._meet_array_dists(arg0, arg1, array_dists)
            dprint("dot case 3 XtY:", arg0, arg1)
            return
        if ndim0 == 2 and ndim1 == 2 and not t0 and not t1:
            # samples dot weights: np.dot(X,w)
            # w is always REP
            self._set_REP(arg1, array_dists, "matrix multiplied by rows in np.dot()")
            self._meet_array_dists(lhs, arg0, array_dists)
            dprint("dot case 4 Xw:", arg0, arg1)
            return

        # set REP if no pattern matched
        self._analyze_call_set_REP(lhs, args, array_dists, "np.dot")

    def _analyze_call_set_REP(self, lhs, args, array_dists, fdef):
        arrs = []
        for v in args:
            typ = self.typemap[v.name]
            if is_distributable_typ(typ) or is_distributable_tuple_typ(typ):
                dprint("dist setting call arg REP {} in {}".format(v.name, fdef))
                self._set_REP(v.name, array_dists)
                arrs.append(v.name)
        typ = self.typemap[lhs]
        if is_distributable_typ(typ) or is_distributable_tuple_typ(typ):
            dprint("dist setting call out REP {} in {}".format(lhs, fdef))
            self._set_REP(lhs, array_dists)
            arrs.append(lhs)
        # save diagnostic info for faild analysis
        fname = fdef
        if isinstance(fdef, tuple) and len(fdef) == 2:
            name, mod = fdef
            if isinstance(mod, ir.Var):
                mod = str(self.typemap[mod.name])
            fname = mod + "." + name
        if len(arrs) > 0:
            info = (
                "Distributed analysis set {} as replicated due "
                "to call to function '{}' (unsupported function or usage)"
            ).format(", ".join(arrs), fname)
            self._add_diag_info(info)

    def _analyze_getitem(self, inst, lhs, rhs, equiv_set, array_dists):
        """analyze getitem nodes for distribution"""
        in_var = rhs.value
        in_typ = self.typemap[in_var.name]
        # get index_var without changing IR since we are in analysis
        index_var = get_getsetitem_index_var(rhs, self.typemap, [])
        index_typ = self.typemap[index_var.name]
        lhs_typ = self.typemap[lhs]

        # selecting a value from a distributable tuple does not make it REP
        # nested tuples are also possible
        if (
            isinstance(in_typ, types.BaseTuple)
            and is_distributable_tuple_typ(in_typ)
            and isinstance(index_typ, types.IntegerLiteral)
        ):
            # meet distributions if returned value is distributable
            if is_distributable_typ(lhs_typ) or is_distributable_tuple_typ(lhs_typ):
                # meet distributions
                ind_val = index_typ.literal_value
                tup = rhs.value.name
                if tup not in array_dists:
                    self._set_var_dist(tup, array_dists, Distribution.OneD)
                if lhs not in array_dists:
                    self._set_var_dist(lhs, array_dists, Distribution.OneD)
                new_dist = self._min_dist(array_dists[tup][ind_val], array_dists[lhs])
                array_dists[tup][ind_val] = new_dist
                array_dists[lhs] = new_dist
            return

        # getitem on list/dictionary of distributed values
        if isinstance(in_typ, (types.List, types.DictType)) and (
            is_distributable_typ(lhs_typ) or is_distributable_tuple_typ(lhs_typ)
        ):
            # output and dictionary have the same distribution
            self._meet_array_dists(lhs, rhs.value.name, array_dists)
            return

        # indexing into arrays from this point only, check for array type
        if not is_array_typ(in_typ):
            self._set_REP(inst.list_vars(), array_dists, "getitem input not array")
            return

        if (rhs.value.name, index_var.name) in self._parallel_accesses:
            # XXX: is this always valid? should be done second pass?
            self._set_REP(
                [inst.target], array_dists, "output of distributed getitem is REP"
            )
            return

        # in multi-dimensional case, we only consider first dimension
        # TODO: extend to 2D distribution
        tup_list = guard(find_build_tuple, self.func_ir, index_var)
        if tup_list is not None:
            index_var = tup_list[0]
            # rest of indices should be replicated if array
            other_ind_vars = tup_list[1:]
            self._set_REP(
                other_ind_vars, array_dists, "getitem index variables are REP"
            )

        assert isinstance(index_var, ir.Var)
        index_typ = self.typemap[index_var.name]

        # array selection with boolean index
        if (
            is_np_array_typ(index_typ)
            and index_typ.dtype == types.boolean
            or index_typ == boolean_array
        ):
            # input array and bool index have the same distribution
            new_dist = self._meet_array_dists(
                index_var.name, rhs.value.name, array_dists
            )
            out_dist = Distribution.OneD_Var
            if lhs in array_dists:
                out_dist = Distribution(min(out_dist.value, array_dists[lhs].value))
            out_dist = Distribution(min(out_dist.value, new_dist.value))
            array_dists[lhs] = out_dist
            # output can cause input REP
            if out_dist != Distribution.OneD_Var:
                self._meet_array_dists(
                    index_var.name, rhs.value.name, array_dists, out_dist
                )
            return

        # whole slice access, output has same distribution as input
        # for example: A = X[:,5]
        if guard(is_whole_slice, self.typemap, self.func_ir, index_var) or guard(
            is_slice_equiv_arr,
            inst.target,
            index_var,
            self.func_ir,
            equiv_set,
        ):
            self._meet_array_dists(lhs, in_var.name, array_dists)
            return
        # chunked slice or strided slice can be 1D_Var
        # examples: A = X[:n//3], A = X[::2,5]
        elif isinstance(index_typ, types.SliceType):
            # output array is 1D_Var if input array is distributed
            out_dist = Distribution.OneD_Var
            if lhs in array_dists:
                out_dist = self._min_dist(out_dist, array_dists[lhs])
            out_dist = self._min_dist(out_dist, array_dists[in_var.name])
            array_dists[lhs] = out_dist
            # input can become REP
            if out_dist != Distribution.OneD_Var:
                array_dists[in_var.name] = out_dist
            return

        # avoid parallel scalar getitem when inside a parfor
        # examples: test_np_dot, logistic_regression_rand
        if self.in_parallel_parfor != -1:
            self._set_REP(
                inst.list_vars(), array_dists, "getitem inside parallel loop is REP"
            )
            return

        # int index of dist array
        if isinstance(index_typ, types.Integer):
            # multi-dim not supported yet, TODO: support
            if is_np_array_typ(in_typ) and in_typ.ndim > 1:
                self._set_REP(
                    inst.list_vars(),
                    array_dists,
                    "distributed getitem of multi-dimensional array with int index not supported yet",
                )
            if is_distributable_typ(self.typemap[lhs]):
                self._set_REP(
                    lhs,
                    array_dists,
                    "output of distributed getitem with int index is REP",
                )
            return

        self._set_REP(inst.list_vars(), array_dists, "unsupported getitem distribution")

    def _analyze_setitem(self, inst, equiv_set, array_dists):
        """analyze setitem nodes for distribution"""
        # get index_var without changing IR since we are in analysis
        index_var = get_getsetitem_index_var(inst, self.typemap, [])
        index_typ = self.typemap[index_var.name]
        arr = inst.target
        target_typ = self.typemap[arr.name]
        value_typ = self.typemap[inst.value.name]

        # setitem on list/dictionary of distributed values
        if isinstance(target_typ, (types.List, types.DictType)) and (
            is_distributable_typ(value_typ) or is_distributable_tuple_typ(value_typ)
        ):
            # output and dictionary have the same distribution
            self._meet_array_dists(arr.name, inst.value.name, array_dists)
            return

        if (arr.name, index_var.name) in self._parallel_accesses:
            # no parallel to parallel array set (TODO)
            self._set_REP(
                [inst.value], array_dists, "value set in distributed setitem is REP"
            )
            return

        tup_list = guard(find_build_tuple, self.func_ir, index_var)
        if tup_list is not None:
            index_var = tup_list[0]
            # rest of indices should be replicated if array
            self._set_REP(tup_list[1:], array_dists, "index variables are REP")

        # array selection with boolean index
        if (
            is_np_array_typ(index_typ)
            and index_typ.dtype == types.boolean
            or index_typ == boolean_array
        ):
            # setting scalar or lower dimension value, e.g. A[B] = 1
            if not is_array_typ(value_typ) or value_typ.ndim < target_typ.ndim:
                # input array and bool index have the same distribution
                self._meet_array_dists(arr.name, index_var.name, array_dists)
                self._set_REP(
                    [inst.value],
                    array_dists,
                    "scalar/lower-dimension value set in distributed setitem with bool array index is REP",
                )
                return
            # TODO: support bool index setitem across the whole first dimension, which
            # may require shuffling data to match bool index selection

        # whole slice access, output has same distribution as input
        # for example: X[:,3] = A
        if guard(is_whole_slice, self.typemap, self.func_ir, index_var) or guard(
            is_slice_equiv_arr, arr, index_var, self.func_ir, equiv_set
        ):
            self._meet_array_dists(arr.name, inst.value.name, array_dists)
            return
        # chunked slice or strided slice
        # examples: X[:n//3] = v, X[::2,5] = v
        elif isinstance(index_typ, types.SliceType):
            # if the value is scalar/lower dimension
            if not is_array_typ(value_typ) or value_typ.ndim < target_typ.ndim:
                self._set_REP(
                    [inst.value],
                    array_dists,
                    "scalar/lower-dimension value set in distributed setitem with slice index is REP",
                )
                return
            # TODO: support slice index setitem across the whole first dimension, which
            # may require shuffling data to match slice index selection

        # avoid parallel scalar setitem when inside a parfor
        if self.in_parallel_parfor != -1:
            self._set_REP(
                inst.list_vars(), array_dists, "setitem inside parallel loop is REP"
            )
            return

        # int index setitem of dist array
        if isinstance(index_typ, types.Integer):
            self._set_REP(
                [inst.value],
                array_dists,
                "value set in distributed array setitem is REP",
            )
            return

        self._set_REP(
            [inst.value, arr, index_var],
            array_dists,
            "unsupported setitem distribution",
        )

    def _analyze_arg(self, lhs, rhs, array_dists):
        """analyze ir.Arg nodes for distribution. Checks for user flags; sets to REP if
        no user flag found"""
        if (
            rhs.name in self.metadata["distributed_block"]
            or self.flags.all_args_distributed_block
        ):
            if lhs not in array_dists:
                self._set_var_dist(lhs, array_dists, Distribution.OneD)
        elif (
            rhs.name in self.metadata["distributed"]
            or self.flags.all_args_distributed_varlength
        ):
            if lhs not in array_dists:
                self._set_var_dist(lhs, array_dists, Distribution.OneD_Var)
        elif rhs.name in self.metadata["threaded"]:
            if lhs not in array_dists:
                array_dists[lhs] = Distribution.Thread
        else:
            dprint("replicated input ", rhs.name, lhs)
            typ = self.typemap[lhs]
            if is_distributable_typ(typ) or is_distributable_tuple_typ(typ):
                info = (
                    "Distributed analysis replicated argument {0} (variable "
                    "{1}). Set distributed flag for {0} if distributed partitions "
                    "are passed (e.g. @bodo.jit(distributed=['{0}']))."
                ).format(rhs.name, lhs)
                self._set_REP(lhs, array_dists, info)

    def _analyze_setattr(self, target, attr, value, array_dists):
        """Analyze ir.SetAttr nodes for distribution (e.g. A.b = B)"""
        target_type = self.typemap[target.name]
        val_type = self.typemap[value.name]

        # jitclass setattr (e.g. self.df = df1)
        if (
            isinstance(target_type, types.ClassInstanceType)
            and attr in target_type.class_type.dist_spec
        ):
            # attribute dist spec should be compatible with distribution of value
            attr_dist = target_type.class_type.dist_spec[attr]
            assert is_distributable_typ(val_type) or is_distributable_tuple_typ(
                val_type
            ), "Variable {} is not distributable since it is of type {} (required for setting class field)".format(
                value.name, val_type
            )
            assert value.name in array_dists, "array distribution not found"
            val_dist = array_dists[value.name]
            # value shouldn't have a more restrictive distribution than the dist spec
            # e.g. REP vs OneD
            if val_dist.value < attr_dist.value:
                raise BodoError(
                    f"distribution of value is not compatible with the class attribute"
                    f" distribution spec of {target_type.class_type.class_name} in"
                    f" {target.name}.{attr} = {value.name}"
                )
            return

        self._set_REP([target, value], array_dists, "unsupported SetAttr")

    def _analyze_return(self, var, array_dists):
        """analyze ir.Return nodes for distribution. Checks for user flags; sets to REP
        if no user flag found"""
        if self._is_dist_return_var(var):
            return

        # in case of tuple return, individual variables may be flagged separately
        try:
            vdef = get_definition(self.func_ir, var)
            require(is_expr(vdef, "cast"))
            dcall = get_definition(self.func_ir, vdef.value)
            require(is_expr(dcall, "build_tuple"))
            for v in dcall.items:
                self._analyze_return(v, array_dists)
            return
        except GuardException:
            pass

        info = (
            "Distributed analysis replicated return variable "
            "{}. Set distributed flag for the original variable if distributed "
            "partitions should be returned."
        ).format(var.name)
        self._set_REP([var], array_dists, info)

    def _is_dist_return_var(self, var):
        try:
            vdef = get_definition(self.func_ir, var)
            if is_expr(vdef, "cast"):
                dcall = get_definition(self.func_ir, vdef.value)
            else:
                # tuple return variables don't have "cast" separately
                dcall = vdef
            require(is_expr(dcall, "call"))
            require(
                find_callname(self.func_ir, dcall)
                == ("dist_return", "bodo.libs.distributed_api")
            )
            return True
        except GuardException:
            return False

    def _meet_array_dists(self, arr1, arr2, array_dists, top_dist=None):
        """meet distributions of arrays for consistent distribution"""

        if top_dist is None:
            top_dist = Distribution.OneD
        if arr1 not in array_dists:
            self._set_var_dist(arr1, array_dists, top_dist, False)
        if arr2 not in array_dists:
            self._set_var_dist(arr2, array_dists, top_dist, False)

        new_dist = self._min_dist(array_dists[arr1], array_dists[arr2])
        new_dist = self._min_dist_top(new_dist, top_dist)
        array_dists[arr1] = new_dist
        array_dists[arr2] = new_dist
        return new_dist

    def _set_REP(self, var_list, array_dists, info=None):
        if isinstance(var_list, (str, ir.Var)):
            var_list = [var_list]
        for var in var_list:
            varname = var.name if isinstance(var, ir.Var) else var
            # Handle SeriesType since it comes from Arg node and it could
            # have user-defined distribution
            typ = self.typemap[varname]
            if is_distributable_typ(typ) or is_distributable_tuple_typ(typ):
                dprint("dist setting REP {}".format(varname))
                # keep diagnostics info if the distribution is changing to REP and extra
                # info is available
                if (
                    varname not in array_dists or not is_REP(array_dists[varname])
                ) and info is not None:
                    info = (
                        "Setting distribution of variable '{}' to REP: ".format(varname)
                        + info
                    )
                    self._add_diag_info(info)
                self._set_var_dist(varname, array_dists, Distribution.REP)

    def _get_var_dist(self, varname, array_dists):
        if varname not in array_dists:
            self._set_var_dist(varname, array_dists, Distribution.OneD, False)
        return array_dists[varname]

    def _set_var_dist(self, varname, array_dists, dist, check_type=True):
        # some non-distributable types could need to be assigned distribution
        # sometimes, e.g. SeriesILocType. check_type=False handles these cases.
        typ = self.typemap[varname]
        dist = self._get_dist(typ, dist)
        # TODO: use proper "FullRangeIndex" type
        if not check_type or (
            is_distributable_typ(typ) or is_distributable_tuple_typ(typ)
        ):
            array_dists[varname] = dist

    def _get_dist(self, typ, dist):
        if is_distributable_tuple_typ(typ):
            if isinstance(typ, types.List):
                typ = typ.dtype
            return [
                self._get_dist(t, dist)
                if (is_distributable_typ(t) or is_distributable_tuple_typ(t))
                else None
                for t in typ.types
            ]
        return dist

    def _min_dist(self, dist1, dist2):
        if isinstance(dist1, list):
            assert len(dist1) == len(dist2)
            n = len(dist1)
            return [
                self._min_dist(dist1[i], dist2[i]) if dist1[i] is not None else None
                for i in range(n)
            ]
        return Distribution(min(dist1.value, dist2.value))

    def _min_dist_top(self, dist, top_dist):
        if isinstance(dist, list):
            n = len(dist)
            return [
                self._min_dist_top(dist[i], top_dist) if dist[i] is not None else None
                for i in range(n)
            ]
        return Distribution(min(dist.value, top_dist.value))

    def _get_calc_n_items_range_index(self, size_def):
        """match RangeIndex calc_nitems(r._start, r._stop, r._step) call and return r"""
        require(
            find_callname(self.func_ir, size_def)
            == ("calc_nitems", "bodo.libs.array_kernels")
        )
        start_def = get_definition(self.func_ir, size_def.args[0])
        stop_def = get_definition(self.func_ir, size_def.args[1])
        step_def = get_definition(self.func_ir, size_def.args[2])
        require(is_expr(start_def, "getattr") and start_def.attr == "_start")
        r = start_def.value
        require(
            isinstance(self.typemap[r.name], bodo.hiframes.pd_index_ext.RangeIndexType)
        )
        require(
            is_expr(stop_def, "getattr")
            and stop_def.attr == "_stop"
            and stop_def.value.name == r.name
        )
        require(
            is_expr(step_def, "getattr")
            and step_def.attr == "_step"
            and step_def.value.name == r.name
        )
        return r

    def _get_concat_reduce_vars(self, varname, concat_reduce_vars=None):
        """get output variables of array_kernels.concat() calls which are related to
        concat reduction using reduce variable name.
        """
        if concat_reduce_vars is None:
            concat_reduce_vars = set()
        var_def = guard(get_definition, self.func_ir, varname)
        if is_call(var_def):
            fdef = guard(find_callname, self.func_ir, var_def)
            # data and index variables of dataframes are created from concat()
            if fdef == ("init_dataframe", "bodo.hiframes.pd_dataframe_ext"):
                tup_list = guard(find_build_tuple, self.func_ir, var_def.args[0])
                assert tup_list is not None
                for v in tup_list:
                    self._get_concat_reduce_vars(v.name, concat_reduce_vars)
                index_varname = var_def.args[1].name
                # TODO(ehsan): is the index variable name actually needed
                concat_reduce_vars.add(index_varname)
                self._get_concat_reduce_vars(index_varname, concat_reduce_vars)
            # data and index variables of Series are created from concat()
            if fdef == ("init_series", "bodo.hiframes.pd_series_ext"):
                self._get_concat_reduce_vars(var_def.args[0].name, concat_reduce_vars)
                index_varname = var_def.args[1].name
                concat_reduce_vars.add(index_varname)
                self._get_concat_reduce_vars(index_varname, concat_reduce_vars)
            if fdef == ("concat", "bodo.libs.array_kernels"):
                concat_reduce_vars.add(varname)
            # Index is created from concat(), TODO(ehsan): other index init calls
            if fdef == ("init_numeric_index", "bodo.hiframes.pd_index_ext"):
                self._get_concat_reduce_vars(var_def.args[0].name, concat_reduce_vars)

        return concat_reduce_vars

    def _add_diag_info(self, info):
        """append diagnostics info to be displayed in distributed diagnostics output"""
        if info not in self.diag_info:
            self.diag_info.append(info)


def get_reduce_op(reduce_varname, reduce_nodes, func_ir, typemap):
    """find reduction operation in parfor reduction IR nodes."""
    if guard(_is_concat_reduce, reduce_varname, reduce_nodes, func_ir, typemap):
        return Reduce_Type.Concat

    require(len(reduce_nodes) == 2)
    require(isinstance(reduce_nodes[0], ir.Assign))
    require(isinstance(reduce_nodes[1], ir.Assign))
    require(isinstance(reduce_nodes[0].value, ir.Expr))
    require(isinstance(reduce_nodes[1].value, ir.Var))
    rhs = reduce_nodes[0].value

    if rhs.op == "inplace_binop":
        if rhs.fn in ("+=", operator.iadd):
            return Reduce_Type.Sum
        if rhs.fn in ("|=", operator.ior):
            return Reduce_Type.Or
        if rhs.fn in ("*=", operator.imul):
            return Reduce_Type.Prod

    if rhs.op == "call":
        func = find_callname(func_ir, rhs, typemap)
        if func == ("min", "builtins"):
            if isinstance(
                typemap[rhs.args[0].name],
                numba.core.typing.builtins.IndexValueType,
            ):
                return Reduce_Type.Argmin
            return Reduce_Type.Min
        if func == ("max", "builtins"):
            if isinstance(
                typemap[rhs.args[0].name],
                numba.core.typing.builtins.IndexValueType,
            ):
                return Reduce_Type.Argmax
            return Reduce_Type.Max

        # add_nested_counts is internal and only local result is needed later, so reduce
        # is not necessary
        if func == ("add_nested_counts", "bodo.utils.indexing"):
            return Reduce_Type.No_Op

    raise GuardException  # pragma: no cover


def _is_concat_reduce(reduce_varname, reduce_nodes, func_ir, typemap):
    """return True if reduction nodes match concat pattern"""
    # assuming this structure:
    # A = concat((A, B))
    # I = init_range_index()
    # $df12 = init_dataframe((A,), I, ("A",))
    # df = $df12
    # see test_concat_reduction

    # df = $df12
    require(
        isinstance(reduce_nodes[-1], ir.Assign)
        and reduce_nodes[-1].target.name == reduce_varname
        and isinstance(reduce_nodes[-1].value, ir.Var)
    )
    # $df212 = call()
    require(
        is_call_assign(reduce_nodes[-2])
        and reduce_nodes[-2].target.name == reduce_nodes[-1].value.name
    )
    reduce_func_call = reduce_nodes[-2].value
    fdef = find_callname(func_ir, reduce_nodes[-2].value)
    if fdef == ("init_dataframe", "bodo.hiframes.pd_dataframe_ext"):
        arg_def = get_definition(func_ir, reduce_func_call.args[0])
        require(is_expr(arg_def, "build_tuple"))
        require(len(arg_def.items) > 0)
        reduce_func_call = get_definition(func_ir, arg_def.items[0])

    if fdef == ("init_series", "bodo.hiframes.pd_series_ext"):
        reduce_func_call = get_definition(func_ir, reduce_func_call.args[0])

    require(
        find_callname(func_ir, reduce_func_call)
        == ("concat", "bodo.libs.array_kernels")
    )
    return True


def _get_pair_first_container(func_ir, rhs):
    assert isinstance(rhs, ir.Expr) and rhs.op == "pair_first"
    iternext = get_definition(func_ir, rhs.value)
    require(isinstance(iternext, ir.Expr) and iternext.op == "iternext")
    getiter = get_definition(func_ir, iternext.value)
    require(isinstance(iternext, ir.Expr) and getiter.op == "getiter")
    return getiter.value


def _arrays_written(arrs, blocks):
    for block in blocks.values():
        for inst in block.body:
            if isinstance(inst, Parfor) and _arrays_written(arrs, inst.loop_body):
                return True
            if (
                isinstance(inst, (ir.SetItem, ir.StaticSetItem))
                and inst.target.name in arrs
            ):
                return True
    return False


# array access code is copied from ir_utils to be able to handle specialized
# array access calls such as get_split_view_index()
# TODO: implement extendable version in ir_utils
def get_parfor_array_accesses(parfor, func_ir, typemap, accesses=None):
    if accesses is None:
        accesses = set()
    blocks = wrap_parfor_blocks(parfor)
    accesses = _get_array_accesses(blocks, func_ir, typemap, accesses)
    unwrap_parfor_blocks(parfor)
    return accesses


array_accesses_extensions = {}
array_accesses_extensions[Parfor] = get_parfor_array_accesses


def _get_array_accesses(blocks, func_ir, typemap, accesses=None):
    """returns a set of arrays accessed and their indices."""
    if accesses is None:
        accesses = set()

    for block in blocks.values():
        for inst in block.body:
            if isinstance(inst, ir.SetItem):
                accesses.add((inst.target.name, inst.index.name, False))
            if isinstance(inst, ir.StaticSetItem):
                accesses.add((inst.target.name, inst.index_var.name, False))
            if isinstance(inst, ir.Assign):
                rhs = inst.value
                if isinstance(rhs, ir.Expr) and rhs.op == "getitem":
                    accesses.add((rhs.value.name, rhs.index.name, False))
                if isinstance(rhs, ir.Expr) and rhs.op == "static_getitem":
                    index = rhs.index
                    # slice is unhashable, so just keep the variable
                    if index is None or ir_utils.is_slice_index(index):
                        index = rhs.index_var.name
                    accesses.add((rhs.value.name, index, False))
                if isinstance(rhs, ir.Expr) and rhs.op == "call":
                    fdef = guard(find_callname, func_ir, rhs, typemap)
                    if fdef is not None:
                        if fdef == ("isna", "bodo.libs.array_kernels"):
                            accesses.add((rhs.args[0].name, rhs.args[1].name, False))
                        if fdef == ("get_split_view_index", "bodo.hiframes.split_impl"):
                            accesses.add((rhs.args[0].name, rhs.args[1].name, False))
                        if fdef == ("setitem_str_arr_ptr", "bodo.libs.str_arr_ext"):
                            accesses.add((rhs.args[0].name, rhs.args[1].name, False))
                        if fdef == ("setna", "bodo.libs.array_kernels"):
                            accesses.add((rhs.args[0].name, rhs.args[1].name, False))
                        if fdef == ("str_arr_item_to_numeric", "bodo.libs.str_arr_ext"):
                            accesses.add((rhs.args[0].name, rhs.args[1].name, False))
                            accesses.add((rhs.args[2].name, rhs.args[3].name, False))
                        if fdef == ("get_str_arr_item_length", "bodo.libs.str_arr_ext"):
                            accesses.add((rhs.args[0].name, rhs.args[1].name, False))
                        if fdef == ("inplace_eq", "bodo.libs.str_arr_ext"):
                            accesses.add((rhs.args[0].name, rhs.args[1].name, False))
                        if fdef == (
                            "str_arr_setitem_int_to_str",
                            "bodo.libs.str_arr_ext",
                        ):
                            accesses.add((rhs.args[0].name, rhs.args[1].name, False))
                        if fdef == ("str_arr_setitem_NA_str", "bodo.libs.str_arr_ext"):
                            accesses.add((rhs.args[0].name, rhs.args[1].name, False))
                        if fdef == ("str_arr_set_not_na", "bodo.libs.str_arr_ext"):
                            accesses.add((rhs.args[0].name, rhs.args[1].name, False))
                        if fdef == ("get_bit_bitmap_arr", "bodo.libs.int_arr_ext"):
                            accesses.add((rhs.args[0].name, rhs.args[1].name, True))
                        if fdef == ("set_bit_to_arr", "bodo.libs.int_arr_ext"):
                            accesses.add((rhs.args[0].name, rhs.args[1].name, True))
            for T, f in array_accesses_extensions.items():
                if isinstance(inst, T):
                    f(inst, func_ir, typemap, accesses)
    return accesses


def is_REP(d):
    """Check whether a distribution is REP. Supports regular distributables
    like arrays, as well as tuples with some distributable element
    (distribution is a list object with possible None values)
    """
    if isinstance(d, list):
        return all(a is None or is_REP(a) for a in d)
    return d == Distribution.REP


def dprint(*s):
    if debug_prints():
        print(*s)<|MERGE_RESOLUTION|>--- conflicted
+++ resolved
@@ -707,19 +707,28 @@
             return
 
         if (
-<<<<<<< HEAD
             func_name in {"fit", "predict", "score"}
             and isinstance(func_mod, numba.core.ir.Var)
             and isinstance(
                 self.typemap[func_mod.name],
                 bodo.libs.sklearn_ext.BodoLogisticRegressionType,
-=======
+            )
+        ):
+            if func_name == "fit":
+                self._meet_array_dists(rhs.args[0].name, rhs.args[1].name, array_dists)
+            elif func_name == "predict":
+                # match input and output distributions
+                self._meet_array_dists(lhs, rhs.args[0].name, array_dists)
+            elif func_name == "score":
+                self._meet_array_dists(rhs.args[0].name, rhs.args[1].name, array_dists)
+            return
+              
+        if (              
             func_name in {"fit", "predict", "score", "transform"}
             and isinstance(func_mod, numba.core.ir.Var)
             and isinstance(
                 self.typemap[func_mod.name],
                 bodo.libs.sklearn_ext.BodoMultinomialNBType,
->>>>>>> 0764f122
             )
         ):
             if func_name == "fit":
