#include <Python.h>
#include <string>
#include <iostream>
#include <vector>

#include <regex>
using std::regex;
using std::regex_search;

// #include <boost/regex.hpp>
// using boost::regex;
// using boost::regex_search;
<<<<<<< HEAD
extern "C" {
=======

#ifndef _WIN32
#include <glob.h>
#endif

>>>>>>> 47611d39
struct str_arr_payload {
    int64_t size;
    uint32_t *offsets;
    char* data;
};

void* init_string(char*, int64_t);
void* init_string_const(char* in_str);
void dtor_string(std::string** in_str, int64_t size, void* in);
void dtor_string_array(str_arr_payload* in_str, int64_t size, void* in);
const char* get_c_str(std::string* s);
void* str_concat(std::string* s1, std::string* s2);
bool str_equal(std::string* s1, std::string* s2);
void* str_split(std::string* str, std::string* sep, int64_t *size);
void* str_substr_int(std::string* str, int64_t index);
int64_t str_to_int64(std::string* str);
double str_to_float64(std::string* str);
int64_t get_str_len(std::string* str);
void string_array_from_sequence(PyObject * obj, int64_t * no_strings, uint32_t ** offset_table, char ** buffer);
void allocate_string_array(uint32_t **offsets, char **data, int64_t num_strings,
                                                            int64_t total_size);

void setitem_string_array(uint32_t *offsets, char *data, std::string* str,
                                                                int64_t index);
char* getitem_string_array(uint32_t *offsets, char *data, int64_t index);
void* getitem_string_array_std(uint32_t *offsets, char *data, int64_t index);
void print_str(std::string* str);
void print_int(int64_t val);
void* compile_regex(std::string* pat);
bool str_contains_regex(std::string* str, regex* e);
bool str_contains_noregex(std::string* str, std::string* pat);

void* str_from_int32(int in);
void* str_from_int64(int64_t in);
void* str_from_float32(float in);
void* str_from_float64(double in);
void c_glob(uint32_t **offsets, char **data, int64_t* num_strings,
                                                            std::string* path);


PyMODINIT_FUNC PyInit_hstr_ext(void) {
    PyObject *m;
    static struct PyModuleDef moduledef = {
            PyModuleDef_HEAD_INIT, "hstr_ext", "No docs", -1, NULL, };
    m = PyModule_Create(&moduledef);
    if (m == NULL)
        return NULL;

    PyObject_SetAttrString(m, "init_string",
                            PyLong_FromVoidPtr((void*)(&init_string)));
    PyObject_SetAttrString(m, "init_string_const",
                            PyLong_FromVoidPtr((void*)(&init_string_const)));
    PyObject_SetAttrString(m, "dtor_string",
                            PyLong_FromVoidPtr((void*)(&dtor_string)));
    PyObject_SetAttrString(m, "dtor_string_array",
                            PyLong_FromVoidPtr((void*)(&dtor_string_array)));
    PyObject_SetAttrString(m, "get_c_str",
                            PyLong_FromVoidPtr((void*)(&get_c_str)));
    PyObject_SetAttrString(m, "str_concat",
                            PyLong_FromVoidPtr((void*)(&str_concat)));
    PyObject_SetAttrString(m, "str_equal",
                            PyLong_FromVoidPtr((void*)(&str_equal)));
    PyObject_SetAttrString(m, "str_split",
                            PyLong_FromVoidPtr((void*)(&str_split)));
    PyObject_SetAttrString(m, "str_substr_int",
                            PyLong_FromVoidPtr((void*)(&str_substr_int)));
    PyObject_SetAttrString(m, "str_to_int64",
                            PyLong_FromVoidPtr((void*)(&str_to_int64)));
    PyObject_SetAttrString(m, "str_to_float64",
                            PyLong_FromVoidPtr((void*)(&str_to_float64)));
    PyObject_SetAttrString(m, "get_str_len",
                            PyLong_FromVoidPtr((void*)(&get_str_len)));
    PyObject_SetAttrString(m, "string_array_from_sequence",
                            PyLong_FromVoidPtr((void*)(&string_array_from_sequence)));
    PyObject_SetAttrString(m, "allocate_string_array",
                            PyLong_FromVoidPtr((void*)(&allocate_string_array)));
    PyObject_SetAttrString(m, "setitem_string_array",
                            PyLong_FromVoidPtr((void*)(&setitem_string_array)));
    PyObject_SetAttrString(m, "getitem_string_array",
                            PyLong_FromVoidPtr((void*)(&getitem_string_array)));
    PyObject_SetAttrString(m, "getitem_string_array_std",
                            PyLong_FromVoidPtr((void*)(&getitem_string_array_std)));
    PyObject_SetAttrString(m, "print_str",
                            PyLong_FromVoidPtr((void*)(&print_str)));
    PyObject_SetAttrString(m, "print_int",
                            PyLong_FromVoidPtr((void*)(&print_int)));
    PyObject_SetAttrString(m, "compile_regex",
                            PyLong_FromVoidPtr((void*)(&compile_regex)));
    PyObject_SetAttrString(m, "str_contains_noregex",
                            PyLong_FromVoidPtr((void*)(&str_contains_noregex)));
    PyObject_SetAttrString(m, "str_contains_regex",
                            PyLong_FromVoidPtr((void*)(&str_contains_regex)));
    PyObject_SetAttrString(m, "str_from_int32",
                            PyLong_FromVoidPtr((void*)(&str_from_int32)));
    PyObject_SetAttrString(m, "str_from_int64",
                            PyLong_FromVoidPtr((void*)(&str_from_int64)));
    PyObject_SetAttrString(m, "str_from_float32",
                            PyLong_FromVoidPtr((void*)(&str_from_float32)));
    PyObject_SetAttrString(m, "str_from_float64",
                            PyLong_FromVoidPtr((void*)(&str_from_float64)));
    PyObject_SetAttrString(m, "c_glob",
                            PyLong_FromVoidPtr((void*)(&c_glob)));
    return m;
}

void* init_string(char* in_str, int64_t size)
{
    // std::cout<<"init str: "<<in_str<<" "<<size<<std::endl;
    return new std::string(in_str, size);
}

void* init_string_const(char* in_str)
{
    // std::cout<<"init str: "<<in_str<<" "<<size<<std::endl;
    return new std::string(in_str);
}

void dtor_string(std::string** in_str, int64_t size, void* info)
{
    printf("dtor size: %d\n", size); fflush(stdout);
    // std::cout<<"del str: "<< (*in_str)->c_str() <<std::endl;
    // delete (*in_str);
    return;
}

void dtor_string_array(str_arr_payload* in_str_arr, int64_t size, void* in)
{
    // printf("str arr dtor size: %lld\n", in_str_arr->size);
    // printf("num chars: %d\n", in_str_arr->offsets[in_str_arr->size]);
    delete[] in_str_arr->offsets;
    delete[] in_str_arr->data;
    return;
}

const char* get_c_str(std::string* s)
{
    // printf("in get %s\n", s->c_str());
    return s->c_str();
}

void* str_concat(std::string* s1, std::string* s2)
{
    // printf("in concat %s %s\n", s1->c_str(), s2->c_str());
    std::string* res = new std::string((*s1)+(*s2));
    return res;
}

bool str_equal(std::string* s1, std::string* s2)
{
    // printf("in str_equal %s %s\n", s1->c_str(), s2->c_str());
    return s1->compare(*s2)==0;
}

void* str_split(std::string* str, std::string* sep, int64_t *size)
{
    // std::cout << *str << " " << *sep << std::endl;
    std::vector<std::string*> res;

    size_t last = 0;
    size_t next = 0;
    while ((next = str->find(*sep, last)) != std::string::npos) {
        std::string *token = new std::string(str->substr(last, next-last));
        res.push_back(token);
        last = next + 1;
    }
    std::string *token = new std::string(str->substr(last));
    res.push_back(token);
    *size = res.size();
    // for(int i=0; i<*size; i++)
    //    std::cout<<*(res[i])<<std::endl;
    // TODO: avoid extra copy
    void* out = new void*[*size];
    memcpy(out, res.data(), (*size)*sizeof(void*));
    // std::cout<< *(((std::string**)(out))[1])<<std::endl;
    return out;
}

void* str_substr_int(std::string* str, int64_t index)
{
    return new std::string(*str, index, 1);
}

int64_t str_to_int64(std::string* str)
{
    return std::stoll(*str);
}

double str_to_float64(std::string* str)
{
    return std::stod(*str);
}

int64_t get_str_len(std::string* str)
{
    // std::cout << "str len called: " << *str << " " << str->length()<<std::endl;
    return str->length();
}

void allocate_string_array(uint32_t **offsets, char **data, int64_t num_strings,
                                                            int64_t total_size)
{
    // std::cout << "allocating string array: " << num_strings << " " <<
    //                                                 total_size << std::endl;
    *offsets = new uint32_t[num_strings+1];
    *data = new char[total_size];
    // *data = (char*) new std::string("gggg");
    return;
}

void setitem_string_array(uint32_t *offsets, char *data, std::string* str,
                                                                int64_t index)
{
    // std::cout << "setitem str: " << *str << " " << index << std::endl;
    if (index==0)
        offsets[index] = 0;
    uint32_t start = offsets[index];
    uint32_t len = str->length();
    // std::cout << "start " << start << " len " << len << std::endl;
    memcpy(&data[start], str->c_str(), len);
    offsets[index+1] = start+len;
    return;
}

char* getitem_string_array(uint32_t *offsets, char *data, int64_t index)
{
    // printf("getitem string arr index: %d offsets: %d %d", index,
    //                                  offsets[index], offsets[index+1]);
    uint32_t size = offsets[index+1]-offsets[index]+1;
    uint32_t start = offsets[index];
    char* res = new char[size];
    res[size-1] = '\0';
    memcpy(res, &data[start], size-1);
    // printf(" res %s\n", res);
    return res;
}

void* getitem_string_array_std(uint32_t *offsets, char *data, int64_t index)
{
    // printf("getitem string arr index: %d offsets: %d %d", index,
    //                                  offsets[index], offsets[index+1]);
    uint32_t size = offsets[index+1]-offsets[index];
    uint32_t start = offsets[index];
    return new std::string(&data[start], size);
}

void* compile_regex(std::string* pat)
{
    // printf("compiling\n");
    // regex rr2("3");
    // printf("1 compiling\n");
    // regex * rr = new regex(*pat);
    // printf("done compiling\n");
    return new regex(*pat);
}

bool str_contains_regex(std::string* str, regex* e)
{
    // printf("regex matching\n");
    // regex e(*pat);
    // return regex_search(*str, e, regex_constants::match_any);
    return regex_search(*str, *e);
}

bool str_contains_noregex(std::string* str, std::string* pat)
{
    return (str->find(*pat) != std::string::npos);
}

void print_str(std::string* str)
{
    std::cout<< *str;
    return;
}

void print_int(int64_t val)
{
    printf("%ld\n", val);
}

void* str_from_int32(int in)
{
    return new std::string(std::to_string(in));
}

void* str_from_int64(int64_t in)
{
    return new std::string(std::to_string(in));
}

void* str_from_float32(float in)
{
    return new std::string(std::to_string(in));
}

void* str_from_float64(double in)
{
    return new std::string(std::to_string(in));
}

<<<<<<< HEAD
#if PY_VERSION_HEX >= 0x03000000
#define PyString_Check(name) PyUnicode_Check(name)
#define PyString_AsString(str) PyUnicode_AsUTF8(str)
#endif

/// @brief create a concatenated string and offset table from a pandas series of strings
/// @note strings in returned buffer will not be 0-terminated.
/// @param[out] buffer newly allocated buffer with concatenated strings, or NULL
/// @param[out] no_strings number of strings concatenated, value < 0 indicates an error
/// @param[out] offset_table newly allocated array of no_strings+1 integers
///                          first no_strings entries denote offsets, last entry indicates size of output array
/// @param[in]  obj Python Sequence object, intended to be a pandas series of string
void string_array_from_sequence(PyObject * obj, int64_t * no_strings, uint32_t ** offset_table, char ** buffer)
{
#define CHECK(expr, msg) if(!(expr)){std::cerr << msg << std::endl; PyGILState_Release(gilstate); return;}

    auto gilstate = PyGILState_Ensure();

    *no_strings = -1;
    *offset_table = NULL;
    *buffer = NULL;

    CHECK(PySequence_Check(obj), "expecting a PySequence");
    CHECK(no_strings && offset_table && buffer, "output arguments must not be NULL");

    Py_ssize_t n = PyObject_Size(obj);
    if(n == 0 ) {
        // empty sequence, this is not an error, need to set size
        PyGILState_Release(gilstate);
        no_strings = 0;
        return;
    }

    uint32_t * offsets = new uint32_t[n];
    std::vector<const char *> tmp_store(n);
    size_t len = 0;
    for(Py_ssize_t i = 0; i < n; ++i) {
        offsets[i] = len;
        PyObject * s = PySequence_GetItem(obj, i);
        CHECK(s, "getting element failed");
        CHECK(PyString_Check(s), "expecting a string");
        tmp_store[i] = PyString_AsString(s);
        CHECK(tmp_store[i], "string conversion failed");
        len += strlen(tmp_store[i]);
        Py_DECREF(s);
    }
    offsets[n] = len;

    char * outbuf = new char[len];
    for(Py_ssize_t i = 0; i < n; ++i) {
        memcpy(outbuf+offsets[i], tmp_store[i], offsets[i+1]-offsets[i]);
    }

    PyGILState_Release(gilstate);

    *offset_table = offsets;
    *no_strings = n;
    *buffer = outbuf;

    return;
}
=======
// glob support
void c_glob(uint32_t **offsets, char **data, int64_t* num_strings,
                                                            std::string* path)
{
    // std::cout << "glob: " << *path << std::endl;
    *num_strings = 0;
    #ifndef _WIN32
    glob_t globBuf;
    int ret = glob(path->c_str(), 0, 0, &globBuf);

    if (ret!=0)
    {
        if (ret==GLOB_NOMATCH)
        {
            return;
        }
        // TODO: match errors, e.g. GLOB_ABORTED GLOB_NOMATCH GLOB_NOSPACE
        std::cerr << "glob error" << '\n';
        return;
    }

    *num_strings = globBuf.gl_pathc;
    *offsets = new uint32_t[globBuf.gl_pathc+1];
    size_t total_size = 0;

    for (unsigned int i=0; i<globBuf.gl_pathc; i++)
    {
        (*offsets)[i] = (uint32_t)total_size;
        size_t curr_size = strlen(globBuf.gl_pathv[i]);
        total_size += curr_size;
    }
    (*offsets)[globBuf.gl_pathc] = (uint32_t) total_size;

    *data = new char[total_size];
    for (unsigned int i=0; i<globBuf.gl_pathc; i++)
    {
        strcpy(*data+(*offsets)[i], globBuf.gl_pathv[i]);
    }
    #else
    // TODO: support glob on Windows
    std::std::cerr << "no glob support on windows yet" << '\n';
    #endif

    return;
>>>>>>> 47611d39
}<|MERGE_RESOLUTION|>--- conflicted
+++ resolved
@@ -10,15 +10,13 @@
 // #include <boost/regex.hpp>
 // using boost::regex;
 // using boost::regex_search;
-<<<<<<< HEAD
-extern "C" {
-=======
 
 #ifndef _WIN32
 #include <glob.h>
 #endif
 
->>>>>>> 47611d39
+extern "C" {
+    
 struct str_arr_payload {
     int64_t size;
     uint32_t *offsets;
@@ -318,7 +316,6 @@
     return new std::string(std::to_string(in));
 }
 
-<<<<<<< HEAD
 #if PY_VERSION_HEX >= 0x03000000
 #define PyString_Check(name) PyUnicode_Check(name)
 #define PyString_AsString(str) PyUnicode_AsUTF8(str)
@@ -380,7 +377,7 @@
 
     return;
 }
-=======
+    
 // glob support
 void c_glob(uint32_t **offsets, char **data, int64_t* num_strings,
                                                             std::string* path)
@@ -425,5 +422,6 @@
     #endif
 
     return;
->>>>>>> 47611d39
-}+}
+
+} // extern "C"